--- conflicted
+++ resolved
@@ -13,11 +13,8 @@
     "glob": "^3.2.9",
     "qunitjs": "~1.14.0",
     "minimist": "0.0.8",
-<<<<<<< HEAD
+    "grunt-contrib-uglify": "^0.4.0",
     "color": "^0.5.0",
     "css-parse": "https://github.com/phosphoer/css-parse/tarball/master"
-=======
-    "grunt-contrib-uglify": "^0.4.0"
->>>>>>> 59e39057
   }
 }