{
  "name": "WinJS",
  "version": "2.0.1",
  "devDependencies": {
    "grunt": "~0.4.2",
    "grunt-contrib-concat": "~0.3.0",
    "grunt-replace": "~0.5.1",
    "grunt-contrib-less": "~0.9.0",
    "grunt-contrib-clean": "~0.5.0",
    "grunt-contrib-copy": "~0.5.0",
    "grunt-shell": "~0.6.4",
    "load-grunt-tasks": "^0.4.0",
    "glob": "^3.2.9",
    "qunitjs": "~1.14.0",
    "grunt-contrib-jshint": "~0.9.2",
    "minimist": "0.0.8",
    "grunt-contrib-uglify": "^0.4.0",
<<<<<<< HEAD
    "color": "^0.5.0",
    "grunt-contrib-connect": "^0.7.1",
    "css-parse": "https://github.com/phosphoer/css-parse/tarball/master",
    "chalk": "^0.4.0"
=======
    "grunt-contrib-connect": "^0.7.1",
    "chalk": "~0.4.0",
    "text-table": "~0.2.0"
>>>>>>> e6f28372
  }
}<|MERGE_RESOLUTION|>--- conflicted
+++ resolved
@@ -15,15 +15,10 @@
     "grunt-contrib-jshint": "~0.9.2",
     "minimist": "0.0.8",
     "grunt-contrib-uglify": "^0.4.0",
-<<<<<<< HEAD
-    "color": "^0.5.0",
-    "grunt-contrib-connect": "^0.7.1",
-    "css-parse": "https://github.com/phosphoer/css-parse/tarball/master",
-    "chalk": "^0.4.0"
-=======
     "grunt-contrib-connect": "^0.7.1",
     "chalk": "~0.4.0",
     "text-table": "~0.2.0"
->>>>>>> e6f28372
+    "color": "^0.5.0",
+    "css-parse": "https://github.com/phosphoer/css-parse/tarball/master"
   }
 }