--- conflicted
+++ resolved
@@ -11,11 +11,7 @@
     "grunt-shell": "~0.6.4",
     "load-grunt-tasks": "^0.4.0",
     "glob": "^3.2.9",
-<<<<<<< HEAD
-    "css-parse": "^1.7.0"
-=======
     "qunitjs": "~1.14.0",
     "minimist": "0.0.8"
->>>>>>> f2ba720f
   }
 }