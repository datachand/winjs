--- conflicted
+++ resolved
@@ -511,11 +511,7 @@
 
                 _deactivateFlyoutCommand: function MenuCommand_deactivateFlyoutCommand(menuCommand) {
                     // Deactivates the associated Flyout command and returns a promise once complete.
-<<<<<<< HEAD
                     // A command is considered to be deactivated once the proper CSS class has been applied and its associated flyout has finished hiding. 
-=======
-                    // A command is considered to be deactivated once the proper CSS class has been applied and its associated flyout has begun to hide.
->>>>>>> 05ca29ab
                     return new Promise(function (c) {
                         menuCommand = menuCommand.winControl || menuCommand;
                         _ElementUtilities.removeClass(menuCommand.element, _Constants.menuCommandFlyoutActivatedClass);
