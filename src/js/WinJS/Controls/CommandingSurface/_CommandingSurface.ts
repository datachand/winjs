--- conflicted
+++ resolved
@@ -278,21 +278,12 @@
         this._machine = new _ShowHideMachine.ShowHideMachine({
             eventElement: this._dom.root,
             onShow: () => {
-<<<<<<< HEAD
-
-                this._helper = {
                     closedActionAreaRect: this._dom.actionArea.getBoundingClientRect(),
                 };
 
                 this._isShownMode = true;
                 this._updateDomImpl();
-
                 this._applyOrientation(this.orientation);
-=======
-
-                this._isShownMode = true;
-                this._updateDomImpl();
->>>>>>> 554804d7
                 //return this._playShowAnimation(hiddenPaneThickness);
                 return Promise.wrap();
             },
@@ -425,49 +416,33 @@
 
         switch (nextOrientation) {
             case Orientation.bottom:
-<<<<<<< HEAD
+                removeClass(this._dom.root, _Constants.ClassNames.topToBottomClass);
+                addClass(this._dom.root, _Constants.ClassNames.bottomToTopClass);
+                break;
+
+            case Orientation.top:
                 removeClass(this._dom.root, _Constants.ClassNames.bottomToTopClass);
                 addClass(this._dom.root, _Constants.ClassNames.topToBottomClass);
                 break;
 
-            case Orientation.top:
-                removeClass(this._dom.root, _Constants.ClassNames.topToBottomClass);
-                addClass(this._dom.root, _Constants.ClassNames.bottomToTopClass);
-=======
-                removeClass(this._dom.root, _Constants.ClassNames.topToBottomClass);
-                addClass(this._dom.root, _Constants.ClassNames.bottomToTopClass);
-                break;
-
-            case Orientation.top:
-                removeClass(this._dom.root, _Constants.ClassNames.bottomToTopClass);
-                addClass(this._dom.root, _Constants.ClassNames.topToBottomClass);
->>>>>>> 554804d7
-                break;
-
             case Orientation.auto:
             default:
-<<<<<<< HEAD
-                if (this._fitBottom()) {
-                    this._applyOrientation(Orientation.bottom);
-                } else {
-                    this._applyOrientation(Orientation.top);
-                }
-                //} else if (this._fitTop()) {
-                //    this._applyOrientation(Orientation.top);
-                //} else {
+                // TODO build auto behaviour.
+                this._applyOrientation(Orientation.top);
+                break;
+        }
+
+        return "";
+    }
+
                 //    this._applyOrientation(Orientation.bottom);
                 //}
-=======
-                // TODO build auto behaviour.
-                this._applyOrientation(Orientation.top);
->>>>>>> 554804d7
                 break;
         }
 
         return "";
     }
 
-<<<<<<< HEAD
     private _fitBottom(): boolean {
         // Precondition: commandingsurface has opened state classes applied 
         // so we can measure open actionarea and overflow area.
@@ -495,8 +470,6 @@
         //    this._nextTop + flyout.height <= _Overlay._Overlay._keyboardInfo._visibleDocBottom);
     }
 
-=======
->>>>>>> 554804d7
     private _initializeDom(root: HTMLElement): void {
 
         this._writeProfilerMark("_intializeDom,info");
@@ -1224,7 +1197,6 @@
 
 // addEventListener, removeEventListener, dispatchEvent
 _Base.Class.mix(_CommandingSurface, _Control.DOMEventMixin);
-
 // WWA Soft Keyboard offsets
 var _keyboardInfo = {
     // Determine if the keyboard is visible or not.
