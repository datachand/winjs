--- conflicted
+++ resolved
@@ -155,12 +155,8 @@
     private _refreshPending: boolean;
     private _rtl: boolean;
     private _disposed: boolean;
-<<<<<<< HEAD
-    private _pendingLayout: number;
+    private _nextLayoutStage: number;
     private _opened: boolean;
-=======
-    private _nextLayoutStage: number;
->>>>>>> 54591fdb
 
     // Measurements
     private _cachedMeasurements: {
@@ -306,12 +302,8 @@
         this._closedDisplayMode = _Constants.defaultClosedDisplayMode;
         this._refreshPending = false;
         this._rtl = false;
-<<<<<<< HEAD
-        this._pendingLayout = CommandLayoutPipeline.idle;
+        this._nextLayoutStage = CommandLayoutPipeline.idle;
         this._opened = false;
-=======
-        this._nextLayoutStage = CommandLayoutPipeline.idle;
->>>>>>> 54591fdb
 
         // Initialize public properties.
         this.closedDisplayMode = _Constants.defaultClosedDisplayMode;
