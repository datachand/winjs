﻿// Copyright (c) Microsoft Open Technologies, Inc.  All Rights Reserved. Licensed under the Apache License, Version 2.0. See License.txt in the project root for license information.
/// <dictionary>appbar,Flyout,Flyouts,Statics</dictionary>
define([
    'exports',
    '../Core/_Global',
    '../Core/_Base',
    '../Core/_BaseUtils',
    '../Core/_ErrorFromName',
    '../Core/_Log',
    '../Core/_Resources',
    '../Core/_WriteProfilerMark',
    '../Animations',
    '../Utilities/_Dispose',
    '../Utilities/_ElementUtilities',
    '../Utilities/_Hoverable',
    './AppBar/_Constants',
    './Flyout/_Overlay'
], function flyoutInit(exports, _Global, _Base, _BaseUtils, _ErrorFromName, _Log, _Resources, _WriteProfilerMark, Animations, _Dispose, _ElementUtilities, _Hoverable, _Constants, _Overlay) {
    "use strict";

    _Base.Namespace._moduleDefine(exports, "WinJS.UI", {
        /// <field>
        /// <summary locid="WinJS.UI.Flyout">
        /// Displays lightweight UI that is either informational, or requires user interaction.
        /// Unlike a dialog, a Flyout can be light dismissed by clicking or tapping off of it.
        /// </summary>
        /// <compatibleWith platform="Windows" minVersion="8.0"/>
        /// </field>
        /// <name locid="WinJS.UI.Flyout_name">Flyout</name>
        /// <icon src="ui_winjs.ui.flyout.12x12.png" width="12" height="12" />
        /// <icon src="ui_winjs.ui.flyout.16x16.png" width="16" height="16" />
        /// <htmlSnippet supportsContent="true"><![CDATA[<div data-win-control="WinJS.UI.Flyout"></div>]]></htmlSnippet>
        /// <event name="beforeshow" locid="WinJS.UI.Flyout_e:beforeshow">Raised just before showing a flyout.</event>
        /// <event name="aftershow" locid="WinJS.UI.Flyout_e:aftershow">Raised immediately after a flyout is fully shown.</event>
        /// <event name="beforehide" locid="WinJS.UI.Flyout_e:beforehide">Raised just before hiding a flyout.</event>
        /// <event name="afterhide" locid="WinJS.UI.Flyout_e:afterhide">Raised immediately after a flyout is fully hidden.</event>
        /// <part name="flyout" class="win-flyout" locid="WinJS.UI.Flyout_part:flyout">The Flyout control itself.</part>
        /// <resource type="javascript" src="//$(TARGET_DESTINATION)/js/base.js" shared="true" />
        /// <resource type="javascript" src="//$(TARGET_DESTINATION)/js/ui.js" shared="true" />
        /// <resource type="css" src="//$(TARGET_DESTINATION)/css/ui-dark.css" shared="true" />
        Flyout: _Base.Namespace._lazy(function () {
            var Key = _ElementUtilities.Key;

            function getDimension(element, property) {
                return parseFloat(element, _Global.getComputedStyle(element, null)[property]);
            }

            var strings = {
                get ariaLabel() { return _Resources._getWinJSString("ui/flyoutAriaLabel").value; },
                get noAnchor() { return "Invalid argument: Showing flyout requires a DOM element as its parameter."; },
                get badPlacement() { return "Invalid argument: Flyout placement should be 'top' (default), 'bottom', 'left', 'right', 'auto', 'autohorizontal', or 'autovertical'."; },
                get badAlignment() { return "Invalid argument: Flyout alignment should be 'center' (default), 'left', or 'right'."; }
            };


            // Singleton class for managing cascading flyouts
            var _CascadeManager = _Base.Class.define(function _CascadeManager_ctor() {
                this._cascadingStack = [];
<<<<<<< HEAD
                this._handleFocusIntoCascade_bound = this._handleFocusIntoCascade.bind(this);
                this._handleFocusOutOfCascade_bound = this._handleFocusOutOfCascade.bind(this);
                this._handleKeyDown_bound = this._handleKeyDown.bind(this);
            },
            {
                appendFlyout: function _CascadeManager_appendFlyout(flyoutToAdd) {
                    // PRECONDITION: flyoutToAdd must not already be in the cascade. To do otherwise is undefined.
=======
                this._handleKeyDownInCascade_bound = this._handleKeyDownInCascade.bind(this);
            },
            {
                appendFlyout: function _CascadeManager_appendFlyout(flyoutToAdd) {
                    // PRECONDITION: flyoutToAdd must not already be in the cascade.
                    _Log.log && this.indexOF(flyoutToAdd) >= 0 && _Log.log('_CascadeManager is attempting to append a Flyout that is already in the cascade.', "winjs _CascadeManager", "error");
                    // PRECONDITION: this.reentrancyLock must be false. appendFlyout should only be called from baseFlyoutShow() which is the function responsible for preventing reentrancy.
                    _Log.log && this.reentrancyLock && _Log.log('_CascadeManager is attempting to append a Flyout through reentrancy.', "winjs _CascadeManager", "error");
>>>>>>> 701e22d6

                    // IF the anchor element for flyoutToAdd is contained within another flyout, 
                    // && that flyout is currently in the cascadingStack, consider that flyout to be the parent of flyoutToAdd:
                    //  Remove from the cascadingStack, any subflyout descendants of the parent flyout.
                    // ELSE flyoutToAdd isn't anchored to any of the Flyouts in the existing cascade
                    //  Collapse the entire cascadingStack to start a new cascade.
                    // FINALLY: 
                    //  add flyoutToAdd to the end of the cascading stack. Monitor it for events.
                    var indexOfParentFlyout = this.indexOfElement(flyoutToAdd._currentAnchor);
                    if (indexOfParentFlyout >= 0) {
                        this.collapseFlyout(this.getAt(indexOfParentFlyout + 1));
                    } else {
                        this.collapseAll();
                    }

<<<<<<< HEAD
                    _ElementUtilities._addEventListener(flyoutToAdd.element, "focusin", this._handleFocusIntoCascade_bound, false);
                    _ElementUtilities._addEventListener(flyoutToAdd.element, "focusout", this._handleFocusOutOfCascade_bound, false);
                    flyoutToAdd.element.addEventListener("keydown", this._handleKeyDown_bound, false);
=======
                    flyoutToAdd.element.addEventListener("keydown", this._handleKeyDownInCascade_bound, false);
>>>>>>> 701e22d6
                    this._cascadingStack.push(flyoutToAdd);
                },
                collapseFlyout: function _CascadeManager_collapseFlyout(flyout) {
                    // Removes flyout param and its subflyout descendants from the _cascadingStack.
<<<<<<< HEAD
                    if (!this._reentrancyLock && flyout && this.indexOf(flyout) >= 0) {
                        this._reentrancyLock = true;
=======
                    if (!this.reentrancyLock && flyout && this.indexOf(flyout) >= 0) {
                        this.reentrancyLock = true; 
>>>>>>> 701e22d6

                        var subFlyout;
                        while (this.length && flyout !== subFlyout) {
                            subFlyout = this._cascadingStack.pop();
<<<<<<< HEAD
                            _ElementUtilities._removeEventListener(subFlyout.element, "focusin", this._handleFocusIntoCascade_bound, false);
                            _ElementUtilities._removeEventListener(subFlyout.element, "focusout", this._handleFocusOutOfCascade_bound, false);
                            subFlyout.element.removeEventListener("keydown", this._handleKeyDown_bound, false);
                            subFlyout._hide();
                        }

                        this._reentrancyLock = false;
=======
                            subFlyout.element.removeEventListener("keydown", this._handleKeyDownInCascade_bound, false);
                            subFlyout._hide(); // We use the reentrancyLock to prevent reentrancy here.
                        }

                        this.reentrancyLock = false;
>>>>>>> 701e22d6
                    }
                },
                collapseAll: function _CascadeManager_collapseAll(keyboardInvoked) {
                    // Empties the _cascadingStack and hides all flyouts.
                    var headFlyout = this.getAt(0);
                    if (headFlyout) {
                        headFlyout._keyboardInvoked = keyboardInvoked;
                        this.collapseFlyout(headFlyout);
                    }
                },
                indexOf: function _CascadeManager_indexOf(flyout) {
                    return this._cascadingStack.indexOf(flyout);
                },
                indexOfElement: function _CascadeManager_indexOfElement(el) {
                    // Returns an index cooresponding to the Flyout in the cascade whose element contains the element in question.
                    // Returns -1 if the element is not contained by any Flyouts in the cascade.
                    var indexOfAssociatedFlyout = -1;
                    for (var i = 0, len = this.length; i < len; i++) {
                        var currentFlyout = this.getAt(i);
                        if (currentFlyout.element.contains(el)) {
                            indexOfAssociatedFlyout = i;
                            break;
                        }
                    }
                    return indexOfAssociatedFlyout;
                },
                length: {
                    get: function _CascadeManager_getLength() {
                        return this._cascadingStack.length;
                    }
                },
                getAt: function _CascadeManager_getAt(index) {
                    return this._cascadingStack[index];
                },
<<<<<<< HEAD
                _handleFocusIntoCascade: function _CascadeManager_handleFocusIntoCascade(event) {
                    // When a flyout in the cascade recieves focus, we close all subflyouts beneath it.
                    if (!event._winHandled) {
                        var index = this.indexOfElement(event.target);
                        if (index >= 0) {
                            var subFlyout = this.getAt(index + 1);
                            this.collapseFlyout(subFlyout);
                        }
                    }
                },
                _handleFocusOutOfCascade: function _CascadeManager_handleFocusOutOfCascade(event) {
                    // Hide the entire cascade if focus has moved somewhere outside of it
                    if (!event._winHandled) {
                        if (this.indexOfElement(event.relatedTarget) < 0) {
                            this.collapseAll();
                        }
                    }
                },
                _handleKeyDown: function _CascadeManager_handleKeyDown(event) {
=======
                handleFocusIntoFlyout: function _CascadeManager_handleFocusIntoFlyout(event) {
                    // When a flyout in the cascade recieves focus, we close all subflyouts beneath it.
                    var index = this.indexOfElement(event.target);
                    if (index >= 0) {
                        var subFlyout = this.getAt(index + 1);
                        this.collapseFlyout(subFlyout);
                    }
                },
                handleFocusOutOfCascade: function _CascadeManager_handleFocusOutOfCascade(event) {
                    // Hide the entire cascade if focus has moved somewhere outside of it
                    if (this.indexOfElement(event.relatedTarget) < 0) {
                        this.collapseAll();
                    }
                },
                _handleKeyDownInCascade: function _CascadeManager_handleKeyDownInCascade(event) {
>>>>>>> 701e22d6
                    var rtl = _Global.getComputedStyle(event.target).direction === "rtl",
                        leftKey = rtl ? Key.rightArrow : Key.leftArrow,
                        target = event.target;

                    if (event.keyCode === leftKey) {
                        // Left key press in a SubFlyout will close that subFlyout and any subFlyouts cascading from it. 
                        var index = this.indexOfElement(target);
                        if (index >= 1) {
                            var subFlyout = this.getAt(index);
                            // Show a focus rect where focus is restored.
                            subFlyout._keyboardInvoked = true;
                            this.collapseFlyout(subFlyout);
                            // Prevent document scrolling
                            event.preventDefault();
                        }
                    } else if (event.keyCode === Key.alt || event.keyCode === Key.F10) {
                        // Show a focus rect where focus is restored.
                        this.collapseAll(true);
                    }
                },
            });

            var Flyout = _Base.Class.derive(_Overlay._Overlay, function Flyout_ctor(element, options) {
                /// <signature helpKeyword="WinJS.UI.Flyout.Flyout">
                /// <summary locid="WinJS.UI.Flyout.constructor">
                /// Creates a new Flyout control.
                /// </summary>
                /// <param name="element" type="HTMLElement" domElement="true" locid="WinJS.UI.Flyout.constructor_p:element">
                /// The DOM element that hosts the control.
                /// </param>
                /// <param name="options" type="Object" domElement="false" locid="WinJS.UI.Flyout.constructor_p:options">
                /// The set of properties and values to apply to the new Flyout.
                /// </param>
                /// <returns type="WinJS.UI.Flyout" locid="WinJS.UI.Flyout.constructor_returnValue">The new Flyout control.</returns>
                /// <compatibleWith platform="Windows" minVersion="8.0"/>
                /// </signature>

                // Simplify checking later
                options = options || {};

                // Make sure there's an input element
                this._element = element || _Global.document.createElement("div");
                this._id = this._element.id || _ElementUtilities._uniqueID(this._element);
                this._writeProfilerMark("constructor,StartTM");

                this._baseFlyoutConstructor(this._element, options);

                var _elms = this._element.getElementsByTagName("*");
                var firstDiv = this._addFirstDiv();
                firstDiv.tabIndex = _ElementUtilities._getLowestTabIndexInList(_elms);
                var finalDiv = this._addFinalDiv();
                finalDiv.tabIndex = _ElementUtilities._getHighestTabIndexInList(_elms);

                // Handle "esc" & "tab" key presses
                this._element.addEventListener("keydown", this._handleKeyDown, true);

                this._writeProfilerMark("constructor,StopTM");
                return this;
            }, {
                _lastMaxHeight: null,

                _baseFlyoutConstructor: function Flyout_baseFlyoutContstructor(element, options) {
                    // Flyout constructor

                    // We have some options with defaults
                    this._placement = "auto";
                    this._alignment = "center";

                    // Call the base overlay constructor helper
                    this._baseOverlayConstructor(element, options);

                    // Make a click eating div
                    _Overlay._Overlay._createClickEatingDivFlyout();

                    // Start flyouts hidden
                    this._element.style.visibilty = "hidden";
                    this._element.style.display = "none";

                    // Attach our css class
                    _ElementUtilities.addClass(this._element, _Constants.flyoutClass);

                    // Make sure we have an ARIA role
                    var role = this._element.getAttribute("role");
                    if (role === null || role === "" || role === undefined) {
                        if (_ElementUtilities.hasClass(this._element, _Constants.menuClass)) {
                            this._element.setAttribute("role", "menu");
                        } else {
                            this._element.setAttribute("role", "dialog");
                        }
                    }
                    var label = this._element.getAttribute("aria-label");
                    if (label === null || label === "" || label === undefined) {
                        this._element.setAttribute("aria-label", strings.ariaLabel);
                    }

                    // Base animation is popIn, but our flyout has different arguments
                    this._currentAnimateIn = this._flyoutAnimateIn;
                    this._currentAnimateOut = this._flyoutAnimateOut;

                    _ElementUtilities._addEventListener(this.element, "focusin", this._handleFocusIn.bind(this), false);
                    _ElementUtilities._addEventListener(this.element, "focusout", this._handleFocusOut.bind(this), false);

                    // Make sure additional _Overlay event handlers are hooked up
                    this._handleOverlayEventsForFlyoutOrSettingsFlyout();
                },

                /// <field type="String" locid="WinJS.UI.Flyout.anchor" helpKeyword="WinJS.UI.Flyout.anchor">
                /// Gets or sets the Flyout control's anchor. The anchor element is the HTML element which the Flyout originates from and is positioned relative to.
                /// (This setting can be overridden when you call the show method.)
                /// <compatibleWith platform="Windows" minVersion="8.0"/>
                /// </field>
                anchor: {
                    get: function () {
                        return this._anchor;
                    },
                    set: function (value) {
                        this._anchor = value;
                    }
                },

                /// <field type="String" defaultValue="auto" oamOptionsDatatype="WinJS.UI.Flyout.placement" locid="WinJS.UI.Flyout.placement" helpKeyword="WinJS.UI.Flyout.placement">
                /// Gets or sets the default placement of this Flyout. (This setting can be overridden when you call the show method.)
                /// <compatibleWith platform="Windows" minVersion="8.0"/>
                /// </field>
                placement: {
                    get: function () {
                        return this._placement;
                    },
                    set: function (value) {
                        if (value !== "top" && value !== "bottom" && value !== "left" && value !== "right" && value !== "auto" && value !== "autohorizontal" && value !== "autovertical") {
                            // Not a legal placement value
                            throw new _ErrorFromName("WinJS.UI.Flyout.BadPlacement", strings.badPlacement);
                        }
                        this._placement = value;
                    }
                },

                /// <field type="String" defaultValue="center" oamOptionsDatatype="WinJS.UI.Flyout.alignment" locid="WinJS.UI.Flyout.alignment" helpKeyword="WinJS.UI.Flyout.alignment">
                /// Gets or sets the default alignment for this Flyout. (This setting can be overridden when you call the show method.)
                /// <compatibleWith platform="Windows" minVersion="8.0"/>
                /// </field>
                alignment: {
                    get: function () {
                        return this._alignment;
                    },
                    set: function (value) {
                        if (value !== "right" && value !== "left" && value !== "center") {
                            // Not a legal alignment value
                            throw new _ErrorFromName("WinJS.UI.Flyout.BadAlignment", strings.badAlignment);
                        }
                        this._alignment = value;
                    }
                },

                _dispose: function Flyout_dispose() {
                    _Dispose.disposeSubTree(this.element);
                    this._hide();
                    this.anchor = null;
                },

                show: function (anchor, placement, alignment) {
                    /// <signature helpKeyword="WinJS.UI.Flyout.show">
                    /// <summary locid="WinJS.UI.Flyout.show">
                    /// Shows the Flyout, if hidden, regardless of other states.
                    /// </summary>
                    /// <param name="anchor" type="HTMLElement" domElement="true" locid="WinJS.UI.Flyout.show_p:anchor">
                    /// The DOM element, or ID of a DOM element to anchor the Flyout, overriding the anchor property for this time only.
                    /// </param>
                    /// <param name="placement" type="Object" domElement="false" locid="WinJS.UI.Flyout.show_p:placement">
                    /// The placement of the Flyout to the anchor: 'auto' (default), 'top', 'bottom', 'left', or 'right'.  This parameter overrides the placement property for this show only.
                    /// </param>
                    /// <param name="alignment" type="Object" domElement="false" locid="WinJS.UI.Flyout.show:alignment">
                    /// For 'top' or 'bottom' placement, the alignment of the Flyout to the anchor's edge: 'center' (default), 'left', or 'right'.
                    /// This parameter overrides the alignment property for this show only.
                    /// </param>
                    /// <compatibleWith platform="Windows" minVersion="8.0"/>
                    /// </signature>
                    this._writeProfilerMark("show,StartTM"); // The corresponding "stop" profiler mark is handled in _Overlay._baseEndShow().
                    // Just call private version to make appbar flags happy
                    this._show(anchor, placement, alignment);
                },

                _show: function Flyout_show(anchor, placement, alignment) {
                    this._baseFlyoutShow(anchor, placement, alignment);
                },

                hide: function () {
                    /// <signature helpKeyword="WinJS.UI.Flyout.hide">
                    /// <summary locid="WinJS.UI.Flyout.hide">
                    /// Hides the Flyout, if visible, regardless of other states.
                    /// </summary>
                    /// <compatibleWith platform="Windows" minVersion="8.0"/>
                    /// </signature>
                    // Just wrap the private one, turning off keyboard invoked flag
                    this._writeProfilerMark("hide,StartTM"); // The corresponding "stop" profiler mark is handled in _Overlay._baseEndHide().
                    this._keyboardInvoked = false;
                    this._hide();
                },

                _hide: function Flyout_hide() {

<<<<<<< HEAD
                    // Removes all subflyout descendants of this Flyout from the cascade.
=======
                    // First close all subflyout descendants in the cascade.
                    // Any calls to collapseFlyout through reentrancy should nop.
>>>>>>> 701e22d6
                    Flyout._cascadeManager.collapseFlyout(this);

                    if (this._baseHide()) {
                        // Return focus if this or the flyout CED has focus
                        var active = _Global.document.activeElement;
                        if (this._previousFocus
                           && active
                           && (this._element.contains(active)
                               || _ElementUtilities.hasClass(active, _Overlay._Overlay._clickEatingFlyoutClass))
                           && this._previousFocus.focus !== undefined) {

                            // _isAppBarOrChild may return a CED or sentinal
                            var appBar = _Overlay._Overlay._isAppBarOrChild(this._previousFocus);
                            if (!appBar || (appBar.winControl && !appBar.winControl.hidden && !appBar.winAnimating)) {
                                // Don't move focus back to a appBar that is hidden
                                // We cannot rely on element.style.visibility because it will be visible while animating
                                var role = this._previousFocus.getAttribute("role");
                                var fHideRole = _Overlay._Overlay._keyboardInfo._visible && !this._keyboardWasUp;
                                if (fHideRole) {
                                    // Convince IHM to dismiss because it only came up after the flyout was up.
                                    // Change aria role and back to get IHM to dismiss.
                                    this._previousFocus.setAttribute("role", "");
                                }

                                if (this._keyboardInvoked) {
                                    this._previousFocus.focus();
                                } else {
                                    _Overlay._Overlay._trySetActive(this._previousFocus);
                                }
                                active = _Global.document.activeElement;

                                if (fHideRole) {
                                    // Restore the role so that css is applied correctly
                                    var previousFocus = this._previousFocus;
                                    if (previousFocus) {
                                        _BaseUtils._yieldForDomModification(function () {
                                            previousFocus.setAttribute("role", role);
                                        });
                                    }
                                }
                            }
                        }

                        this._previousFocus = null;

                        // Need click-eating div to be hidden if there are no other visible flyouts
                        if (!this._isThereVisibleFlyout()) {
                            _Overlay._Overlay._hideClickEatingDivFlyout();
                        }
                    }
                },

                _baseFlyoutShow: function Flyout_baseFlyoutShow(anchor, placement, alignment) {
                    // Don't do anything if disabled
                    if (this.disabled) {
                        return;
                    }

                    // Pick up defaults
                    if (!anchor) {
                        anchor = this._anchor;
                    }
                    if (!placement) {
                        placement = this._placement;
                    }
                    if (!alignment) {
                        alignment = this._alignment;
                    }

                    // Dereference the anchor if necessary
                    if (typeof anchor === "string") {
                        anchor = _Global.document.getElementById(anchor);
                    } else if (anchor && anchor.element) {
                        anchor = anchor.element;
                    }

                    // We expect an anchor
                    if (!anchor) {
                        // If we have _nextLeft, etc., then we were continuing an old animation, so that's OK
                        if (!this._retryLast) {
                            throw new _ErrorFromName("WinJS.UI.Flyout.NoAnchor", strings.noAnchor);
                        }
                        // Last call was incomplete, so use the previous _current values.
                        this._retryLast = null;
                    } else {
                        // Remember the anchor so that if we lose focus we can go back
                        this._currentAnchor = anchor;
                        // Remember current values
                        this._currentPlacement = placement;
                        this._currentAlignment = alignment;
                    }

                    // Need click-eating div to be visible, no matter what
                    if (!this._sticky) {
                        _Overlay._Overlay._showClickEatingDivFlyout();
                    }

                    // If we're animating (eg baseShow is going to fail), or the cascadeManager is in the middle of a updating the cascade,
                    // then don't mess up our current state. Queue us up to wait for current operation to finish first.
<<<<<<< HEAD
                    if (this._element.winAnimating || Flyout._cascadeManager._reentrancyLock) {
=======
                    if (this._element.winAnimating || Flyout._cascadeManager.reentrancyLock) {
>>>>>>> 701e22d6
                        this._doNext = "show";
                        this._retryLast = true;
                        return;
                    }

                    // We call our base _baseShow to handle the actual animation
                    if (this._baseShow()) {
                        // (_baseShow shouldn't ever fail because we tested winAnimating above).
                        if (!_ElementUtilities.hasClass(this.element, "win-menu")) {
                            // Verify that the firstDiv is in the correct location.
                            // Move it to the correct location or add it if not.
                            var _elms = this._element.getElementsByTagName("*");
                            var firstDiv = this.element.querySelectorAll(".win-first");
                            if (this.element.children.length && !_ElementUtilities.hasClass(this.element.children[0], _Constants.firstDivClass)) {
                                if (firstDiv && firstDiv.length > 0) {
                                    firstDiv.item(0).parentNode.removeChild(firstDiv.item(0));
                                }

                                firstDiv = this._addFirstDiv();
                            }
                            firstDiv.tabIndex = _ElementUtilities._getLowestTabIndexInList(_elms);

                            // Verify that the finalDiv is in the correct location.
                            // Move it to the correct location or add it if not.
                            var finalDiv = this.element.querySelectorAll(".win-final");
                            if (!_ElementUtilities.hasClass(this.element.children[this.element.children.length - 1], _Constants.finalDivClass)) {
                                if (finalDiv && finalDiv.length > 0) {
                                    finalDiv.item(0).parentNode.removeChild(finalDiv.item(0));
                                }

                                finalDiv = this._addFinalDiv();
                            }
                            finalDiv.tabIndex = _ElementUtilities._getHighestTabIndexInList(_elms);
                        }

                        Flyout._cascadeManager.appendFlyout(this);

                        // Store what had focus before showing the Flyout.
                        // This must happen after we've appended this Flyout to the cascade.
                        this._previousFocus = _Global.document.activeElement;

                        if (!_ElementUtilities.hasClass(this.element, _Constants.menuClass)) {
                            // Put focus on the first child in the Flyout
                            this._focusOnFirstFocusableElementOrThis();
                        } else {
                            // Make sure the menu has focus, but don't show a focus rect
                            _Overlay._Overlay._trySetActive(this._element);
                        }
                    }
                },

                _endShow: function Flyout_endShow() {
                    // Remember if the IHM was up since we may need to hide it when the flyout hides.
                    // This check needs to happen after we've hidden any other visible flyouts from 
                    // the cascasde as aresult of showing this flyout.
                    this._keyboardWasUp = _Overlay._Overlay._keyboardInfo._visible;
                },

                _isLightDismissible: function Flyout_isLightDismissible() {
                    return (!this.hidden);
                },

                _isLightDismissible: function Flyout_isLightDismissible() {
                    return (!this.hidden);
                },

                _lightDismiss: function Flyout_lightDismiss() {
                    Flyout._cascadeManager.collapseAll();
                },

                // Find our new flyout position.
                _findPosition: function Flyout_findPosition() {
                    this._nextHeight = null;
                    this._keyboardMovedUs = false;
                    this._hasScrolls = false;
                    this._keyboardSquishedUs = 0;

                    // Make sure menu commands display correctly
                    if (this._checkMenuCommands) {
                        this._checkMenuCommands();
                    }

                    // Update margins for this alignment and remove old scrolling
                    this._updateAdjustments(this._currentAlignment);

                    // Set up the new position, and prep the offset for showPopup
                    this._getTopLeft();
                    // Panning top offset is calculated top
                    this._scrollTop = this._nextTop - _Overlay._Overlay._keyboardInfo._visibleDocTop;

                    // Adjust position
                    if (this._nextTop < 0) {
                        // Need to attach to bottom
                        this._element.style.bottom = "0px";
                        this._element.style.top = "auto";
                    } else {
                        // Normal, attach to top
                        this._element.style.top = this._nextTop + "px";
                        this._element.style.bottom = "auto";
                    }
                    if (this._nextLeft < 0) {
                        // Overran right, attach to right
                        this._element.style.right = "0px";
                        this._element.style.left = "auto";
                    } else {
                        // Normal, attach to left
                        this._element.style.left = this._nextLeft + "px";
                        this._element.style.right = "auto";
                    }

                    // Adjust height/scrollbar
                    if (this._nextHeight !== null) {
                        _ElementUtilities.addClass(this._element, _Constants.scrollsClass);
                        this._lastMaxHeight = this._element.style.maxHeight;
                        this._element.style.maxHeight = this._nextHeight + "px";
                        this._nextBottom = this._nextTop + this._nextHeight;
                        this._hasScrolls = true;
                    }

                    // May need to adjust if the IHM is showing.
                    if (_Overlay._Overlay._keyboardInfo._visible) {
                        // Use keyboard logic
                        this._checkKeyboardFit();

                        if (this._keyboardMovedUs) {
                            this._adjustForKeyboard();
                        }
                    }
                },

                // This determines our positioning.  We have 7 modes, the 1st four are explicit, the last three are automatic:
                // * top - position explicitly on the top of the anchor, shrinking and adding scrollbar as needed.
                // * bottom - position explicitly below the anchor, shrinking and adding scrollbar as needed.
                // * left - position left of the anchor, shrinking and adding a vertical scrollbar as needed.
                // * right - position right of the anchor, shrinking and adding a vertical scroolbar as needed.
                // * auto - Automatic placement.
                // * autohorizontal - Automatic placement (only left or right).
                // * autovertical - Automatic placement (only top or bottom).
                // Auto tests the height of the anchor and the flyout.  For consistency in orientation, we imagine
                // that the anchor is placed in the vertical center of the display.  If the flyout would fit above
                // that centered anchor, then we will place the flyout vertically in relation to the anchor, otherwise
                // placement will be horizontal.
                // Vertical auto or autovertical placement will be positioned on top of the anchor if room, otherwise below the anchor.
                //   - this is because touch users would be more likely to obscure flyouts below the anchor.
                // Horizontal auto or autohorizontal placement will be positioned to the left of the anchor if room, otherwise to the right.
                //   - this is because right handed users would be more likely to obscure a flyout on the right of the anchor.
                // All three auto placements will add a vertical scrollbar if necessary.
                _getTopLeft: function Flyout_getTopLeft() {
                    var anchorRawRectangle = this._currentAnchor.getBoundingClientRect(),
                        flyout = {},
                        anchor = {};

                    // Adjust for the anchor's margins.
                    anchor.top = anchorRawRectangle.top;
                    anchor.bottom = anchorRawRectangle.bottom;
                    anchor.left = anchorRawRectangle.left;
                    anchor.right = anchorRawRectangle.right;
                    anchor.height = anchor.bottom - anchor.top;
                    anchor.width = anchor.right - anchor.left;

                    // Get our flyout and margins, note that getDimension calls
                    // window.getComputedStyle, which ensures layout is updated.
                    flyout.marginTop = getDimension(this._element, "marginTop");
                    flyout.marginBottom = getDimension(this._element, "marginBottom");
                    flyout.marginLeft = getDimension(this._element, "marginLeft");
                    flyout.marginRight = getDimension(this._element, "marginRight");
                    flyout.width = _ElementUtilities.getTotalWidth(this._element);
                    flyout.height = _ElementUtilities.getTotalHeight(this._element);
                    flyout.innerWidth = _ElementUtilities.getContentWidth(this._element);
                    flyout.innerHeight = _ElementUtilities.getContentHeight(this._element);
                    this._nextMarginPadding = (flyout.height - flyout.innerHeight);

                    // Check fit for requested this._currentPlacement, doing fallback if necessary
                    switch (this._currentPlacement) {
                        case "top":
                            if (!this._fitTop(anchor, flyout)) {
                                // Didn't fit, needs scrollbar
                                this._nextTop = _Overlay._Overlay._keyboardInfo._visibleDocTop;
                                this._nextHeight = anchor.top - _Overlay._Overlay._keyboardInfo._visibleDocTop - this._nextMarginPadding;
                            }
                            this._centerHorizontally(anchor, flyout, this._currentAlignment);
                            break;
                        case "bottom":
                            if (!this._fitBottom(anchor, flyout)) {
                                // Didn't fit, needs scrollbar
                                this._nextTop = -1;
                                this._nextHeight = _Overlay._Overlay._keyboardInfo._visibleDocHeight - (anchor.bottom - _Overlay._Overlay._keyboardInfo._visibleDocTop) - this._nextMarginPadding;
                            }
                            this._centerHorizontally(anchor, flyout, this._currentAlignment);
                            break;
                        case "left":
                            if (!this._fitLeft(anchor, flyout)) {
                                // Didn't fit, just shove it to edge
                                this._nextLeft = 0;
                            }
                            this._centerVertically(anchor, flyout);
                            break;
                        case "right":
                            if (!this._fitRight(anchor, flyout)) {
                                // Didn't fit,just shove it to edge
                                this._nextLeft = -1;
                            }
                            this._centerVertically(anchor, flyout);
                            break;
                        case "autovertical":
                            if (!this._fitTop(anchor, flyout)) {
                                // Didn't fit above (preferred), so go below.
                                if (!this._fitBottom(anchor, flyout)) {
                                    // Didn't fit, needs scrollbar
                                    this._configureVerticalWithScroll(anchor);
                                }
                            }
                            this._centerHorizontally(anchor, flyout, this._currentAlignment);
                            break;
                        case "autohorizontal":
                            if (!this._fitLeft(anchor, flyout)) {
                                // Didn't fit left (preferred), so go right.
                                if (!this._fitRight(anchor, flyout)) {
                                    // Didn't fit,just shove it to edge
                                    this._nextLeft = -1;
                                }
                            }
                            this._centerVertically(anchor, flyout);
                            break;
                        case "auto":
                            // Auto, if the anchor was in the vertical center of the display would we fit above it?
                            if (this._sometimesFitsAbove(anchor, flyout)) {
                                // It will fit above or below the anchor
                                if (!this._fitTop(anchor, flyout)) {
                                    // Didn't fit above (preferred), so go below.
                                    this._fitBottom(anchor, flyout);
                                }
                                this._centerHorizontally(anchor, flyout, this._currentAlignment);
                            } else {
                                // Won't fit above or below, try a side
                                if (!this._fitLeft(anchor, flyout) &&
                                    !this._fitRight(anchor, flyout)) {
                                    // Didn't fit left or right either
                                    this._configureVerticalWithScroll(anchor);
                                    this._centerHorizontally(anchor, flyout, this._currentAlignment);
                                } else {
                                    this._centerVertically(anchor, flyout);
                                }
                            }
                            break;
                        default:
                            // Not a legal this._currentPlacement value
                            throw new _ErrorFromName("WinJS.UI.Flyout.BadPlacement", strings.badPlacement);
                    }

                    // Remember "bottom" in case we need to consider keyboard later, only tested for top-pinned bars
                    this._nextBottom = this._nextTop + flyout.height;
                },

                _configureVerticalWithScroll: function (anchor) {
                    if (this._topHasMoreRoom(anchor)) {
                        // Top, won't fit, needs scrollbar
                        this._nextTop = _Overlay._Overlay._keyboardInfo._visibleDocTop;
                        this._nextHeight = anchor.top - _Overlay._Overlay._keyboardInfo._visibleDocTop - this._nextMarginPadding;
                    } else {
                        // Bottom, won't fit, needs scrollbar
                        this._nextTop = -1;
                        this._nextHeight = _Overlay._Overlay._keyboardInfo._visibleDocHeight - (anchor.bottom - _Overlay._Overlay._keyboardInfo._visibleDocTop) - this._nextMarginPadding;
                    }
                },

                // If the anchor is centered vertically, would the flyout fit above it?
                _sometimesFitsAbove: function Flyout_sometimesFitsAbove(anchor, flyout) {
                    return ((_Overlay._Overlay._keyboardInfo._visibleDocHeight - anchor.height) / 2) >= flyout.height;
                },

                _topHasMoreRoom: function Flyout_topHasMoreRoom(anchor) {
                    return anchor.top > _Overlay._Overlay._keyboardInfo._visibleDocHeight - anchor.bottom;
                },

                // See if we can fit in various places, fitting in the main view,
                // ignoring viewport changes, like for the IHM.
                _fitTop: function Flyout_fitTop(anchor, flyout) {
                    this._nextTop = anchor.top - flyout.height;
                    this._nextAnimOffset = { top: "50px", left: "0px", keyframe: "WinJS-showFlyoutTop" };
                    return (this._nextTop >= _Overlay._Overlay._keyboardInfo._visibleDocTop &&
                            this._nextTop + flyout.height <= _Overlay._Overlay._keyboardInfo._visibleDocBottom);
                },

                _fitBottom: function Flyout_fitBottom(anchor, flyout) {
                    this._nextTop = anchor.bottom;
                    this._nextAnimOffset = { top: "-50px", left: "0px", keyframe: "WinJS-showFlyoutBottom" };
                    return (this._nextTop >= _Overlay._Overlay._keyboardInfo._visibleDocTop &&
                            this._nextTop + flyout.height <= _Overlay._Overlay._keyboardInfo._visibleDocBottom);
                },

                _fitLeft: function Flyout_fitLeft(anchor, flyout) {
                    this._nextLeft = anchor.left - flyout.width;
                    this._nextAnimOffset = { top: "0px", left: "50px", keyframe: "WinJS-showFlyoutLeft" };
                    return (this._nextLeft >= 0 && this._nextLeft + flyout.width <= _Overlay._Overlay._keyboardInfo._visualViewportWidth);
                },

                _fitRight: function Flyout_fitRight(anchor, flyout) {
                    this._nextLeft = anchor.right;
                    this._nextAnimOffset = { top: "0px", left: "-50px", keyframe: "WinJS-showFlyoutRight" };
                    return (this._nextLeft >= 0 && this._nextLeft + flyout.width <= _Overlay._Overlay._keyboardInfo._visualViewportWidth);
                },

                _centerVertically: function Flyout_centerVertically(anchor, flyout) {
                    this._nextTop = anchor.top + anchor.height / 2 - flyout.height / 2;
                    if (this._nextTop < _Overlay._Overlay._keyboardInfo._visibleDocTop) {
                        this._nextTop = _Overlay._Overlay._keyboardInfo._visibleDocTop;
                    } else if (this._nextTop + flyout.height >= _Overlay._Overlay._keyboardInfo._visibleDocBottom) {
                        // Flag to put on bottom
                        this._nextTop = -1;
                    }
                },

                _centerHorizontally: function Flyout_centerHorizontally(anchor, flyout, alignment) {
                    if (alignment === "center") {
                        this._nextLeft = anchor.left + anchor.width / 2 - flyout.width / 2;
                    } else if (alignment === "left") {
                        this._nextLeft = anchor.left;
                    } else if (alignment === "right") {
                        this._nextLeft = anchor.right - flyout.width;
                    } else {
                        throw new _ErrorFromName("WinJS.UI.Flyout.BadAlignment", strings.badAlignment);
                    }
                    if (this._nextLeft < 0) {
                        this._nextLeft = 0;
                    } else if (this._nextLeft + flyout.width >= _Global.document.documentElement.clientWidth) {
                        // flag to put on right
                        this._nextLeft = -1;
                    }
                },

                _updateAdjustments: function Flyout_updateAdjustments(alignment) {
                    // Move to 0,0 in case it is off screen, so that it lays out at a reasonable size
                    this._element.style.top = "0px";
                    this._element.style.bottom = "auto";
                    this._element.style.left = "0px";
                    this._element.style.right = "auto";

                    // Scrolling may not be necessary
                    _ElementUtilities.removeClass(this._element, _Constants.scrollsClass);
                    if (this._lastMaxHeight !== null) {
                        this._element.style.maxHeight = this._lastMaxHeight;
                        this._lastMaxHeight = null;
                    }
                    // Alignment
                    if (alignment === "center") {
                        _ElementUtilities.removeClass(this._element, "win-leftalign");
                        _ElementUtilities.removeClass(this._element, "win-rightalign");
                    } else if (alignment === "left") {
                        _ElementUtilities.addClass(this._element, "win-leftalign");
                        _ElementUtilities.removeClass(this._element, "win-rightalign");
                    } else if (alignment === "right") {
                        _ElementUtilities.addClass(this._element, "win-rightalign");
                        _ElementUtilities.removeClass(this._element, "win-leftalign");
                    }
                },

                _showingKeyboard: function Flyout_showingKeyboard(event) {
                    if (this.hidden) {
                        return;
                    }

                    // The only way that we can be showing a keyboard when a flyout is up is because the input was
                    // in the flyout itself, in which case we'll be moving ourselves.  There is no practical way
                    // for the application to override this as the focused element is in our flyout.
                    event.ensuredFocusedElementInView = true;

                    // See if the keyboard is going to force us to move
                    this._checkKeyboardFit();

                    if (this._keyboardMovedUs) {
                        // Pop out immediately, then move to new spot
                        this._element.style.opacity = 0;
                        var that = this;
                        _Global.setTimeout(function () { that._adjustForKeyboard(); that._baseAnimateIn(); }, _Overlay._Overlay._keyboardInfo._animationShowLength);
                    }
                },

                _resize: function Flyout_resize() {
                    // If hidden and not busy animating, then nothing to do
                    if (this.hidden && !this._animating) {
                        return;
                    }

                    // This should only happen if the IHM is dismissing,
                    // the only other way is for viewstate changes, which
                    // would dismiss any flyout.
                    if (this._needToHandleHidingKeyboard) {
                        // Hiding keyboard, update our position, giving the anchor a chance to update first.
                        var that = this;
                        _BaseUtils._setImmediate(function () { that._findPosition(); });
                        this._needToHandleHidingKeyboard = false;
                    }
                },

                _checkKeyboardFit: function Flyout_checkKeyboardFit() {
                    // Check for moving to fit keyboard:
                    // - Too Tall, above top, or below bottom.
                    var height = _ElementUtilities.getTotalHeight(this._element);
                    var viewportHeight = _Overlay._Overlay._keyboardInfo._visibleDocHeight - this._nextMarginPadding;
                    if (height > viewportHeight) {
                        // Too Tall, pin to top with max height
                        this._keyboardMovedUs = true;
                        this._scrollTop = 0;
                        this._keyboardSquishedUs = viewportHeight;
                    } else if (this._nextTop === -1) {
                        // Pinned to bottom counts as moved
                        this._keyboardMovedUs = true;
                    } else if (this._nextTop < _Overlay._Overlay._keyboardInfo._visibleDocTop) {
                        // Above the top of the viewport
                        this._scrollTop = 0;
                        this._keyboardMovedUs = true;
                    } else if (this._nextBottom > _Overlay._Overlay._keyboardInfo._visibleDocBottom) {
                        // Below the bottom of the viewport
                        this._scrollTop = -1;
                        this._keyboardMovedUs = true;
                    }
                },

                _adjustForKeyboard: function Flyout_adjustForKeyboard() {
                    // Keyboard moved us, update our metrics as needed
                    if (this._keyboardSquishedUs) {
                        // Add scrollbar if we didn't already have scrollsClass
                        if (!this._hasScrolls) {
                            _ElementUtilities.addClass(this._element, _Constants.scrollsClass);
                            this._lastMaxHeight = this._element.style.maxHeight;
                        }
                        // Adjust height
                        this._element.style.maxHeight = this._keyboardSquishedUs + "px";
                    }

                    // Update top/bottom
                    this._checkScrollPosition(true);
                },

                _hidingKeyboard: function Flyout_hidingKeyboard() {
                    // If we aren't visible and not animating, or haven't been repositioned, then nothing to do
                    // We don't know if the keyboard moved the anchor, so _keyboardMovedUs doesn't help here
                    if (this.hidden && !this._animating) {
                        return;
                    }

                    // Snap to the final position
                    // We'll either just reveal the current space or resize the window
                    if (_Overlay._Overlay._keyboardInfo._isResized) {
                        // Flag resize that we'll need an updated position
                        this._needToHandleHidingKeyboard = true;
                    } else {
                        // Not resized, update our final position, giving the anchor a chance to update first.
                        var that = this;
                        _BaseUtils._setImmediate(function () { that._findPosition(); });
                    }
                },

                _checkScrollPosition: function Flyout_checkScrollPosition(showing) {
                    if (this.hidden && !showing) {
                        return;
                    }

                    // May need to adjust top by viewport offset
                    if (this._scrollTop < 0) {
                        // Need to attach to bottom
                        this._element.style.bottom = _Overlay._Overlay._keyboardInfo._visibleDocBottomOffset + "px";
                        this._element.style.top = "auto";
                    } else {
                        // Normal, attach to top
                        this._element.style.top = _Overlay._Overlay._keyboardInfo._visibleDocTop + "px";
                        this._element.style.bottom = "auto";
                    }
                },

                // AppBar flyout animations
                _flyoutAnimateIn: function Flyout_flyoutAnimateIn() {
                    if (this._keyboardMovedUs) {
                        return this._baseAnimateIn();
                    } else {
                        this._element.style.opacity = 1;
                        this._element.style.visibility = "visible";
                        return Animations.showPopup(this._element, this._nextAnimOffset);
                    }
                },

                _flyoutAnimateOut: function Flyout_flyoutAnimateOut() {
                    if (this._keyboardMovedUs) {
                        return this._baseAnimateOut();
                    } else {
                        this._element.style.opacity = 0;
                        return Animations.hidePopup(this._element, this._nextAnimOffset);
                    }
                },

                // Hide all other flyouts besides this one
                _hideAllOtherFlyouts: function Flyout_hideAllOtherFlyouts(thisFlyout) {
                    var flyouts = _Global.document.querySelectorAll("." + _Constants.flyoutClass);
                    for (var i = 0; i < flyouts.length; i++) {
                        var flyoutControl = flyouts[i].winControl;
                        if (flyoutControl && !flyoutControl.hidden && (flyoutControl !== thisFlyout)) {
                            flyoutControl.hide();
                        }
                    }
                },

                // Returns true if there is a flyout in the DOM that is not hidden
                _isThereVisibleFlyout: function Flyout_isThereVisibleFlyout() {
                    var flyouts = _Global.document.querySelectorAll("." + _Constants.flyoutClass);
                    for (var i = 0; i < flyouts.length; i++) {
                        var flyoutControl = flyouts[i].winControl;
                        if (flyoutControl && !flyoutControl.hidden) {
                            return true;
                        }
                    }

                    return false;
                },

                _handleKeyDown: function Flyout_handleKeyDown(event) {
                    // Escape closes flyouts but if the user has a text box with an IME candidate
                    // window open, we want to skip the ESC key event since it is handled by the IME.
                    // When the IME handles a key it sets event.keyCode === Key.IME for an easy check.
                    if (event.keyCode === Key.escape && event.keyCode !== Key.IME) {
                        // Show a focus rect on what we move focus to
                        event.preventDefault();
                        event.stopPropagation();
                        this.winControl._keyboardInvoked = true;
                        this.winControl._hide();
                    } else if ((event.keyCode === Key.space || event.keyCode === Key.enter)
                         && (this === _Global.document.activeElement)) {
                        event.preventDefault();
                        event.stopPropagation();
                        this.winControl._keyboardInvoked = true;
                        this.winControl.hide();
                    } else if (event.shiftKey && event.keyCode === Key.tab
                          && this === _Global.document.activeElement
                          && !event.altKey && !event.ctrlKey && !event.metaKey) {
                        event.preventDefault();
                        event.stopPropagation();
                        this.winControl._focusOnLastFocusableElementOrThis();
                    }
                },

<<<<<<< HEAD
                _handleFocusChange: function Flyout_handleFocusChange(event){
                    // Universal focusin/focusout handler for Flyouts.
                    if (this.element.contains(event.relatedTarget)) {
                        // Focus is only moving internally between elements in the flyout. Doesn't need to be handled by cascadeManager.
                        event._winHandled = true;
                    }

                    // Else we let cascadeManager handle it.
                },
                _handleFocusIn: function Flyout_handleFocusIn(event) {
                    this._handleFocusChange(event);
                },
                _handleFocusOut: function Flyout_handleFocusOut(event) {
                    this._handleFocusChange(event);
=======
                _handleFocusIn: function Flyout_handleFocusIn(event) {
                    if (!this.element.contains(event.relatedTarget)) {
                        Flyout._cascadeManager.handleFocusIntoFlyout(event);
                    }
                    // Else focus is only moving between elements in the flyout. 
                    // Doesn't need to be handled by cascadeManager.
                },
                _handleFocusOut: function Flyout_handleFocusOut(event) {
                    if (!this.element.contains(event.relatedTarget)) {
                        Flyout._cascadeManager.handleFocusOutOfCascade(event);
                    }
                    // Else focus is only moving between elements in the flyout.
                    // Doesn't need to be handled by cascadeManager.
>>>>>>> 701e22d6
                },

                // Create and add a new first div as the first child
                _addFirstDiv: function Flyout_addFirstDiv() {
                    var firstDiv = _Global.document.createElement("div");
                    firstDiv.className = _Constants.firstDivClass;
                    firstDiv.style.display = "inline";
                    firstDiv.setAttribute("role", "menuitem");
                    firstDiv.setAttribute("aria-hidden", "true");

                    // add to beginning
                    if (this._element.children[0]) {
                        this._element.insertBefore(firstDiv, this._element.children[0]);
                    } else {
                        this._element.appendChild(firstDiv);
                    }

                    var that = this;
                    _ElementUtilities._addEventListener(firstDiv, "focusin", function () { that._focusOnLastFocusableElementOrThis(); }, false);

                    return firstDiv;
                },

                // Create and add a new final div as the last child
                _addFinalDiv: function Flyout_addFinalDiv() {
                    var finalDiv = _Global.document.createElement("div");
                    finalDiv.className = _Constants.finalDivClass;
                    finalDiv.style.display = "inline";
                    finalDiv.setAttribute("role", "menuitem");
                    finalDiv.setAttribute("aria-hidden", "true");

                    this._element.appendChild(finalDiv);
                    var that = this;
                    _ElementUtilities._addEventListener(finalDiv, "focusin", function () { that._focusOnFirstFocusableElementOrThis(); }, false);

                    return finalDiv;
                },

                _writeProfilerMark: function Flyout_writeProfilerMark(text) {
                    _WriteProfilerMark("WinJS.UI.Flyout:" + this._id + ":" + text);
                }
            },
            {
                _cascadeManager: new _CascadeManager(),
            });
            return Flyout;
        })
    });

});<|MERGE_RESOLUTION|>--- conflicted
+++ resolved
@@ -56,15 +56,6 @@
             // Singleton class for managing cascading flyouts
             var _CascadeManager = _Base.Class.define(function _CascadeManager_ctor() {
                 this._cascadingStack = [];
-<<<<<<< HEAD
-                this._handleFocusIntoCascade_bound = this._handleFocusIntoCascade.bind(this);
-                this._handleFocusOutOfCascade_bound = this._handleFocusOutOfCascade.bind(this);
-                this._handleKeyDown_bound = this._handleKeyDown.bind(this);
-            },
-            {
-                appendFlyout: function _CascadeManager_appendFlyout(flyoutToAdd) {
-                    // PRECONDITION: flyoutToAdd must not already be in the cascade. To do otherwise is undefined.
-=======
                 this._handleKeyDownInCascade_bound = this._handleKeyDownInCascade.bind(this);
             },
             {
@@ -73,7 +64,6 @@
                     _Log.log && this.indexOF(flyoutToAdd) >= 0 && _Log.log('_CascadeManager is attempting to append a Flyout that is already in the cascade.', "winjs _CascadeManager", "error");
                     // PRECONDITION: this.reentrancyLock must be false. appendFlyout should only be called from baseFlyoutShow() which is the function responsible for preventing reentrancy.
                     _Log.log && this.reentrancyLock && _Log.log('_CascadeManager is attempting to append a Flyout through reentrancy.', "winjs _CascadeManager", "error");
->>>>>>> 701e22d6
 
                     // IF the anchor element for flyoutToAdd is contained within another flyout, 
                     // && that flyout is currently in the cascadingStack, consider that flyout to be the parent of flyoutToAdd:
@@ -89,43 +79,22 @@
                         this.collapseAll();
                     }
 
-<<<<<<< HEAD
-                    _ElementUtilities._addEventListener(flyoutToAdd.element, "focusin", this._handleFocusIntoCascade_bound, false);
-                    _ElementUtilities._addEventListener(flyoutToAdd.element, "focusout", this._handleFocusOutOfCascade_bound, false);
-                    flyoutToAdd.element.addEventListener("keydown", this._handleKeyDown_bound, false);
-=======
                     flyoutToAdd.element.addEventListener("keydown", this._handleKeyDownInCascade_bound, false);
->>>>>>> 701e22d6
                     this._cascadingStack.push(flyoutToAdd);
                 },
                 collapseFlyout: function _CascadeManager_collapseFlyout(flyout) {
                     // Removes flyout param and its subflyout descendants from the _cascadingStack.
-<<<<<<< HEAD
-                    if (!this._reentrancyLock && flyout && this.indexOf(flyout) >= 0) {
-                        this._reentrancyLock = true;
-=======
                     if (!this.reentrancyLock && flyout && this.indexOf(flyout) >= 0) {
                         this.reentrancyLock = true; 
->>>>>>> 701e22d6
 
                         var subFlyout;
                         while (this.length && flyout !== subFlyout) {
                             subFlyout = this._cascadingStack.pop();
-<<<<<<< HEAD
-                            _ElementUtilities._removeEventListener(subFlyout.element, "focusin", this._handleFocusIntoCascade_bound, false);
-                            _ElementUtilities._removeEventListener(subFlyout.element, "focusout", this._handleFocusOutOfCascade_bound, false);
-                            subFlyout.element.removeEventListener("keydown", this._handleKeyDown_bound, false);
-                            subFlyout._hide();
-                        }
-
-                        this._reentrancyLock = false;
-=======
                             subFlyout.element.removeEventListener("keydown", this._handleKeyDownInCascade_bound, false);
                             subFlyout._hide(); // We use the reentrancyLock to prevent reentrancy here.
                         }
 
                         this.reentrancyLock = false;
->>>>>>> 701e22d6
                     }
                 },
                 collapseAll: function _CascadeManager_collapseAll(keyboardInvoked) {
@@ -160,27 +129,6 @@
                 getAt: function _CascadeManager_getAt(index) {
                     return this._cascadingStack[index];
                 },
-<<<<<<< HEAD
-                _handleFocusIntoCascade: function _CascadeManager_handleFocusIntoCascade(event) {
-                    // When a flyout in the cascade recieves focus, we close all subflyouts beneath it.
-                    if (!event._winHandled) {
-                        var index = this.indexOfElement(event.target);
-                        if (index >= 0) {
-                            var subFlyout = this.getAt(index + 1);
-                            this.collapseFlyout(subFlyout);
-                        }
-                    }
-                },
-                _handleFocusOutOfCascade: function _CascadeManager_handleFocusOutOfCascade(event) {
-                    // Hide the entire cascade if focus has moved somewhere outside of it
-                    if (!event._winHandled) {
-                        if (this.indexOfElement(event.relatedTarget) < 0) {
-                            this.collapseAll();
-                        }
-                    }
-                },
-                _handleKeyDown: function _CascadeManager_handleKeyDown(event) {
-=======
                 handleFocusIntoFlyout: function _CascadeManager_handleFocusIntoFlyout(event) {
                     // When a flyout in the cascade recieves focus, we close all subflyouts beneath it.
                     var index = this.indexOfElement(event.target);
@@ -196,7 +144,6 @@
                     }
                 },
                 _handleKeyDownInCascade: function _CascadeManager_handleKeyDownInCascade(event) {
->>>>>>> 701e22d6
                     var rtl = _Global.getComputedStyle(event.target).direction === "rtl",
                         leftKey = rtl ? Key.rightArrow : Key.leftArrow,
                         target = event.target;
@@ -217,7 +164,7 @@
                         this.collapseAll(true);
                     }
                 },
-            });
+            });                  
 
             var Flyout = _Base.Class.derive(_Overlay._Overlay, function Flyout_ctor(element, options) {
                 /// <signature helpKeyword="WinJS.UI.Flyout.Flyout">
@@ -398,12 +345,8 @@
 
                 _hide: function Flyout_hide() {
 
-<<<<<<< HEAD
-                    // Removes all subflyout descendants of this Flyout from the cascade.
-=======
                     // First close all subflyout descendants in the cascade.
                     // Any calls to collapseFlyout through reentrancy should nop.
->>>>>>> 701e22d6
                     Flyout._cascadeManager.collapseFlyout(this);
 
                     if (this._baseHide()) {
@@ -503,11 +446,7 @@
 
                     // If we're animating (eg baseShow is going to fail), or the cascadeManager is in the middle of a updating the cascade,
                     // then don't mess up our current state. Queue us up to wait for current operation to finish first.
-<<<<<<< HEAD
-                    if (this._element.winAnimating || Flyout._cascadeManager._reentrancyLock) {
-=======
                     if (this._element.winAnimating || Flyout._cascadeManager.reentrancyLock) {
->>>>>>> 701e22d6
                         this._doNext = "show";
                         this._retryLast = true;
                         return;
@@ -1048,22 +987,6 @@
                     }
                 },
 
-<<<<<<< HEAD
-                _handleFocusChange: function Flyout_handleFocusChange(event){
-                    // Universal focusin/focusout handler for Flyouts.
-                    if (this.element.contains(event.relatedTarget)) {
-                        // Focus is only moving internally between elements in the flyout. Doesn't need to be handled by cascadeManager.
-                        event._winHandled = true;
-                    }
-
-                    // Else we let cascadeManager handle it.
-                },
-                _handleFocusIn: function Flyout_handleFocusIn(event) {
-                    this._handleFocusChange(event);
-                },
-                _handleFocusOut: function Flyout_handleFocusOut(event) {
-                    this._handleFocusChange(event);
-=======
                 _handleFocusIn: function Flyout_handleFocusIn(event) {
                     if (!this.element.contains(event.relatedTarget)) {
                         Flyout._cascadeManager.handleFocusIntoFlyout(event);
@@ -1077,8 +1000,8 @@
                     }
                     // Else focus is only moving between elements in the flyout.
                     // Doesn't need to be handled by cascadeManager.
->>>>>>> 701e22d6
-                },
+                },
+
 
                 // Create and add a new first div as the first child
                 _addFirstDiv: function Flyout_addFirstDiv() {
