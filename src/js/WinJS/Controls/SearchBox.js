﻿// Copyright (c) Microsoft Open Technologies, Inc.  All Rights Reserved. Licensed under the Apache License, Version 2.0. See License.txt in the project root for license information.
define([
    '../Core/_Global',
    '../Core/_WinRT',
    '../Core/_Base',
    '../Core/_ErrorFromName',
    '../Core/_Events',
    '../Core/_Resources',
    './AutoSuggestBox',
    '../Utilities/_Control',
    '../Utilities/_ElementUtilities',
<<<<<<< HEAD
    '../Utilities/_Hoverable',
    './SearchBox/_SearchSuggestionManagerShim',
    'require-style!less/controls'
], function searchboxInit(_Global, _WinRT, _Base, _ErrorFromName, _Events, _Resources, Animations, BindingList, Repeater, _Control, _ElementListUtilities, _ElementUtilities, _Hoverable, _SearchSuggestionManagerShim) {
=======
    './AutoSuggestBox/_SearchSuggestionManagerShim',
    'require-style!less/desktop/controls'
], function searchboxInit(_Global, _WinRT, _Base, _ErrorFromName, _Events, _Resources, AutoSuggestBox, _Control, _ElementUtilities, _SuggestionManagerShim) {
>>>>>>> bc01d2fa
    "use strict";

    _Base.Namespace.define("WinJS.UI", {
        /// <field>
        /// <summary locid="WinJS.UI.SearchBox">
        /// Enables the user to perform search queries and select suggestions.
        /// </summary>
        /// <compatibleWith platform="Windows" minVersion="8.1"/>
        /// </field>
        /// <icon src="ui_winjs.ui.search.12x12.png" width="12" height="12" />
        /// <icon src="ui_winjs.ui.search.16x16.png" width="16" height="16" />
        /// <htmlSnippet><![CDATA[<div data-win-control="WinJS.UI.SearchBox"></div>]]></htmlSnippet>
        /// <event name="receivingfocusonkeyboardinput" bubbles="true" locid="WinJS.UI.SearchBox_e:receivingfocusonkeyboardinput">
        /// Raised when the app automatically redirects focus to the search box. This event can only be raised when the focusOnKeyboardInput property is set to true.
        /// </event>
        /// <part name="searchbox" class="win-searchbox" locid="WinJS.UI.SearchBox:search">Styles the entire Search box control.</part>
        /// <part name="searchbox-input" class="win-searchbox-input" locid="WinJS.UI.SearchBox_part:Input">Styles the query input box.</part>
        /// <part name="searchbox-button" class="win-searchbox-button" locid="WinJS.UI.SearchBox_part:Button">Styles the search button.</part>
        /// <part name="searchbox-flyout" class="win-searchbox-flyout" locid="WinJS.UI.SearchBox_part:Flyout">Styles the result suggestions flyout.</part>
        /// <part name="searchbox-suggestion-result" class="win-searchbox-suggestion-result" locid="WinJS.UI.SearchBox_part:Suggestion_Result">Styles the result type suggestion.</part>
        /// <part name="searchbox-suggestion-query" class="win-searchbox-suggestion-query" locid="WinJS.UI.SearchBox_part:Suggestion_Query">Styles the query type suggestion.</part>
        /// <part name="searchbox-suggestion-separator" class="win-searchbox-suggestion-separator" locid="WinJS.UI.SearchBox_part:Suggestion_Separator">
        /// Styles the separator type suggestion.
        /// </part>
        /// <part name="searchbox-suggestion-selected" class="win-searchbox-suggestion-selected" locid="WinJS.UI.SearchBox_part:Suggestion_Selected">
        /// Styles the currently selected suggestion.
        /// </part>
        /// <resource type="javascript" src="//$(TARGET_DESTINATION)/js/base.js" shared="true" />
        /// <resource type="javascript" src="//$(TARGET_DESTINATION)/js/ui.js" shared="true" />
        /// <resource type="css" src="//$(TARGET_DESTINATION)/css/ui-dark.css" shared="true" />
        SearchBox: _Base.Namespace._lazy(function () {
            var createEvent = _Events._createEventProperty;
            var Key = _ElementUtilities.Key;

            // Enums
            var ClassName = {
                searchBox: "win-searchbox",
                searchBoxInput: "win-searchbox-input",
                searchBoxButton: "win-searchbox-button",
                searchBoxFlyout: "win-searchbox-flyout",
                searchBoxSuggestionResult: "win-searchbox-suggestion-result",
                searchBoxSuggestionQuery: "win-searchbox-suggestion-query",
                searchBoxSuggestionSeparator: "win-searchbox-suggestion-separator",
                searchBoxButtonInputFocus: "win-searchbox-button-input-focus",
            };

            var EventName = {
                receivingfocusonkeyboardinput: "receivingfocusonkeyboardinput"
            };

            var strings = {
                get invalidSearchBoxSuggestionKind() { return "Error: Invalid search suggestion kind."; },
                get ariaLabel() { return _Resources._getWinJSString("ui/searchBoxAriaLabel").value; },
                get ariaLabelInputNoPlaceHolder() { return _Resources._getWinJSString("ui/searchBoxAriaLabelInputNoPlaceHolder").value; },
                get ariaLabelInputPlaceHolder() { return _Resources._getWinJSString("ui/searchBoxAriaLabelInputPlaceHolder").value; },
            };

            var SearchBox = _Base.Class.derive(AutoSuggestBox.AutoSuggestBox, function SearchBox_ctor(element, options) {
                /// <signature helpKeyword="WinJS.UI.SearchBox.SearchBox">
                /// <summary locid="WinJS.UI.SearchBox.constructor">
                /// Creates a new SearchBox.
                /// </summary>
                /// <param name="element" domElement="true" locid="WinJS.UI.SearchBox.constructor_p:element">
                /// The DOM element that hosts the SearchBox.
                /// </param>
                /// <param name="options" type="Object" locid="WinJS.UI.SearchControl.constructor_p:options">
                /// An object that contains one or more property/value pairs to apply to the new control.
                /// Each property of the options object corresponds to one of the control's properties or events.
                /// Event names must begin with "on". For example, to provide a handler for the querychanged event,
                /// add a property named "onquerychanged" to the options object and set its value to the event handler.
                /// This parameter is optional.
                /// </param>
                /// <returns type="WinJS.UI.SearchBox" locid="WinJS.UI.SearchBox.constructor_returnValue">
                /// The new SearchBox.
                /// </returns>
                /// <compatibleWith platform="Windows" minVersion="8.1"/>
                /// </signature>
                AutoSuggestBox.AutoSuggestBox.call(this, element, options);

                // Elements
                this._buttonElement = null;

                // Variables
                this._focusOnKeyboardInput = false;

                this._requestingFocusOnKeyboardInputHandlerBind = this._requestingFocusOnKeyboardInputHandler.bind(this);
                this._keydownCaptureHandlerBind = this._keydownCaptureHandler.bind(this);
                this._frameLoadCaptureHandlerBind = this._frameLoadCaptureHandler.bind(this);

                this._setupSearchBoxDOM();
            }, {
                /// <field type='String' locid="WinJS.UI.SearchBox.focusOnKeyboardInput" helpKeyword="WinJS.UI.SearchBox.focusOnKeyboardInput">
                /// Enable automatically focusing the search box when the user types into the app window (off by default) While this is enabled,
                /// input on the current thread will be intercepted and redirected to the search box. Only textual input will trigger the search box to focus.
                /// The caller will continue to receive non-text keys (such as arrows, tab, etc
                /// This will also not affect WIN/CTRL/ALT key combinations (except for Ctrl-V for paste).
                /// If the client needs more to happen than just set focus in the box (make control visible, etc.), they will need to handle the event.
                /// If enabled, the app must be sure to disable this if the user puts focus in some other edit field.
                /// <compatibleWith platform="Windows" minVersion="8.1"/>
                /// </field>
                focusOnKeyboardInput: {
                    get: function () {
                        return this._focusOnKeyboardInput;
                    },
                    set: function (value) {
                        if (this._focusOnKeyboardInput && !value) {
                            if (!(this._suggestionManager instanceof _SuggestionManagerShim._SearchSuggestionManagerShim)) {
                                this._suggestionManager.removeEventListener("requestingfocusonkeyboardinput", this._requestingFocusOnKeyboardInputHandlerBind);
                            } else {
                                this._updateKeydownCaptureListeners(_Global.top, false /*add*/);
                            }

                        } else if (!this._focusOnKeyboardInput && !!value) {
                            if (!(this._suggestionManager instanceof _SuggestionManagerShim._SearchSuggestionManagerShim)) {
                                this._suggestionManager.addEventListener("requestingfocusonkeyboardinput", this._requestingFocusOnKeyboardInputHandlerBind);
                            } else {
                                this._updateKeydownCaptureListeners(_Global.top, true /*add*/);
                            }

                        }
                        this._focusOnKeyboardInput = !!value;
                    }
                },

                // Methods
                dispose: function SearchBox() {
                    /// <signature helpKeyword="WinJS.UI.SearchBox.dispose">
                    /// <summary locid="WinJS.UI.SearchBox.dispose">
                    /// Disposes this control.
                    /// </summary>
                    /// <compatibleWith platform="Windows" minVersion="8.1"/>
                    /// </signature>
                    if (this._disposed) {
                        return;
                    }
                    AutoSuggestBox.AutoSuggestBox.prototype.dispose.call(this);

                    // Detach winrt events.
                    if (this._focusOnKeyboardInput) {
                        if (!(this._suggestionManager instanceof _SuggestionManagerShim._SearchSuggestionManagerShim)) {
                            this._suggestionManager.removeEventListener("requestingfocusonkeyboardinput", this._requestingFocusOnKeyboardInputHandlerBind);
                        } else {
                            this._updateKeydownCaptureListeners(_Global.top, false /*add*/);
                        }
                    }
                },

                // Private methods
                _setupSearchBoxDOM: function SearchBox_setupSearchBoxDOM() {
                    this.element.classList.add(ClassName.searchBox);
                    this._flyoutElement.classList.add(ClassName.searchBoxFlyout);

                    this._inputElement.classList.add(ClassName.searchBoxInput);
                    this._inputElement.addEventListener("blur", this._searchboxInputBlurHandler.bind(this));
                    this._inputElement.addEventListener("focus", this._searchboxInputFocusHandler.bind(this));

                    this._buttonElement = _Global.document.createElement("div");
                    this._buttonElement.tabIndex = -1;
                    this._buttonElement.classList.add(ClassName.searchBoxButton);
                    this._buttonElement.addEventListener("click", this._buttonClickHandler.bind(this));
                    this.element.appendChild(this._buttonElement);
                },

                _disableControl: function SearchBox_disableControl() {
                    AutoSuggestBox.AutoSuggestBox.prototype._disableControl.call(this);
                    this._buttonElement.disabled = true;
                },

                _enableControl: function SearchBox_enableControl() {
                    AutoSuggestBox.AutoSuggestBox.prototype._enableControl.call(this);
                    this._buttonElement.disabled = false;
                },

                _renderSuggestion: function SearchBox_renderSuggestion(suggestion) {
                    // Overrides base class
                    var render = AutoSuggestBox.AutoSuggestBox.prototype._renderSuggestion.call(this, suggestion);
                    if (suggestion.kind === _SuggestionManagerShim._SearchSuggestionKind.Query) {
                        render.classList.add(ClassName.searchBoxSuggestionQuery);
                    } else if (suggestion.kind === _SuggestionManagerShim._SearchSuggestionKind.Separator) {
                        render.classList.add(ClassName.searchBoxSuggestionSeparator);
                    } else {
                        render.classList.add(ClassName.searchBoxSuggestionResult);
                    }
                    return render;
                },

                _shouldIgnoreInput: function asb_shouldIgnoreInput() {
                    // Overrides base class
                    var shouldIgnore = AutoSuggestBox.AutoSuggestBox.prototype._shouldIgnoreInput();
                    var isButtonDown = _ElementUtilities._matchesSelector(this._buttonElement, ":active");

                    return shouldIgnore || isButtonDown;
                },

                _updateInputElementAriaLabel: function SearchBox_updateInputElementAriaLabel() {
                    // Override base class
                    this._inputElement.setAttribute("aria-label",
                        this._inputElement.placeholder ? _Resources._formatString(strings.ariaLabelInputPlaceHolder, this._inputElement.placeholder) : strings.ariaLabelInputNoPlaceHolder
                    );
                },

                // Event Handlers
                _buttonClickHandler: function SearchBox_buttonClickHandler(event) {
                    this._inputElement.focus();
                    this._submitQuery(this._inputElement.value, true /*fillLinguisticDetails*/, event);
                    this._hideFlyout();
                },

                _searchboxInputBlurHandler: function SearchBox_inputBlurHandler() {
                    _ElementUtilities.removeClass(this._buttonElement, ClassName.searchBoxButtonInputFocus);
                },

                _searchboxInputFocusHandler: function SearchBox_inputFocusHandler() {
                    _ElementUtilities.addClass(this._buttonElement, ClassName.searchBoxButtonInputFocus);
                },

                // Type to search helpers
                _requestingFocusOnKeyboardInputHandler: function SearchBox_requestingFocusOnKeyboardInputHandler() {
                    this._fireEvent(EventName.receivingfocusonkeyboardinput, null);
                    if (_Global.document.activeElement !== this._inputElement) {
                        try {
                            this._inputElement.focus();
                        } catch (e) {
                        }
                    }
                },

                _keydownCaptureHandler: function SearchBox_keydownCaptureHandler(event) {
                    if (this._focusOnKeyboardInput && this._shouldKeyTriggerTypeToSearch(event)) {
                        this._requestingFocusOnKeyboardInputHandler(event);
                    }
                },

                _frameLoadCaptureHandler: function SearchBox_frameLoadCaptureHandler(event) {
                    if (this._focusOnKeyboardInput) {
                        this._updateKeydownCaptureListeners(event.target.contentWindow, true /*add*/);
                    }
                },

                _updateKeydownCaptureListeners: function SearchBox_updateTypeToSearchListeners(win, add) {
                    // Register for child frame keydown events in order to support FocusOnKeyboardInput
                    // when focus is in a child frame.  Also register for child frame load events so
                    // it still works after frame navigations.
                    // Note: This won't catch iframes added programmatically later, but that can be worked
                    // around by toggling FocusOnKeyboardInput off/on after the new iframe is added.
                    try {
                        if (add) {
                            win.document.addEventListener('keydown', this._keydownCaptureHandlerBind, true);
                        } else {
                            win.document.removeEventListener('keydown', this._keydownCaptureHandlerBind, true);
                        }
                    } catch (e) { // if the IFrame crosses domains, we'll get a permission denied error
                    }

                    if (win.frames) {
                        for (var i = 0, l = win.frames.length; i < l; i++) {
                            var childWin = win.frames[i];
                            this._updateKeydownCaptureListeners(childWin, add);

                            try {
                                if (add) {
                                    if (childWin.frameElement) {
                                        childWin.frameElement.addEventListener('load', this._frameLoadCaptureHandlerBind, true);
                                    }
                                } else {
                                    if (childWin.frameElement) {
                                        childWin.frameElement.removeEventListener('load', this._frameLoadCaptureHandlerBind, true);
                                    }
                                }
                            } catch (e) { // if the IFrame crosses domains, we'll get a permission denied error
                            }
                        }
                    }
                },

                _shouldKeyTriggerTypeToSearch: function SearchBox_shouldKeyTriggerTypeToSearch(event) {
                    var shouldTrigger = false;
                    // First, check if a metaKey is pressed (only applies to MacOS). If so, do nothing here.
                    if (!event.metaKey) {
                        // We also don't handle CTRL/ALT combinations, unless ALTGR is also set. Since there is no shortcut for checking AltGR,
                        // we need to use getModifierState, however, Safari currently doesn't support this.
                        if ((!event.ctrlKey && !event.altKey) || (event.getModifierState && event.getModifierState("AltGraph"))) {
                            // Show on most keys for visible characters like letters, numbers, etc.
                            switch (event.keyCode) {
                                case 0x30:  //0x30 0 key
                                case 0x31:  //0x31 1 key
                                case 0x32:  //0x32 2 key
                                case 0x33:  //0x33 3 key
                                case 0x34:  //0x34 4 key
                                case 0x35:  //0x35 5 key
                                case 0x36:  //0x36 6 key
                                case 0x37:  //0x37 7 key
                                case 0x38:  //0x38 8 key
                                case 0x39:  //0x39 9 key

                                case 0x41:  //0x41 A key
                                case 0x42:  //0x42 B key
                                case 0x43:  //0x43 C key
                                case 0x44:  //0x44 D key
                                case 0x45:  //0x45 E key
                                case 0x46:  //0x46 F key
                                case 0x47:  //0x47 G key
                                case 0x48:  //0x48 H key
                                case 0x49:  //0x49 I key
                                case 0x4A:  //0x4A J key
                                case 0x4B:  //0x4B K key
                                case 0x4C:  //0x4C L key
                                case 0x4D:  //0x4D M key
                                case 0x4E:  //0x4E N key
                                case 0x4F:  //0x4F O key
                                case 0x50:  //0x50 P key
                                case 0x51:  //0x51 Q key
                                case 0x52:  //0x52 R key
                                case 0x53:  //0x53 S key
                                case 0x54:  //0x54 T key
                                case 0x55:  //0x55 U key
                                case 0x56:  //0x56 V key
                                case 0x57:  //0x57 W key
                                case 0x58:  //0x58 X key
                                case 0x59:  //0x59 Y key
                                case 0x5A:  //0x5A Z key

                                case 0x60:  // VK_NUMPAD0,             //0x60 Numeric keypad 0 key
                                case 0x61:  // VK_NUMPAD1,             //0x61 Numeric keypad 1 key
                                case 0x62:  // VK_NUMPAD2,             //0x62 Numeric keypad 2 key
                                case 0x63:  // VK_NUMPAD3,             //0x63 Numeric keypad 3 key
                                case 0x64:  // VK_NUMPAD4,             //0x64 Numeric keypad 4 key
                                case 0x65:  // VK_NUMPAD5,             //0x65 Numeric keypad 5 key
                                case 0x66:  // VK_NUMPAD6,             //0x66 Numeric keypad 6 key
                                case 0x67:  // VK_NUMPAD7,             //0x67 Numeric keypad 7 key
                                case 0x68:  // VK_NUMPAD8,             //0x68 Numeric keypad 8 key
                                case 0x69:  // VK_NUMPAD9,             //0x69 Numeric keypad 9 key
                                case 0x6A:  // VK_MULTIPLY,            //0x6A Multiply key
                                case 0x6B:  // VK_ADD,                 //0x6B Add key
                                case 0x6C:  // VK_SEPARATOR,           //0x6C Separator key
                                case 0x6D:  // VK_SUBTRACT,            //0x6D Subtract key
                                case 0x6E:  // VK_DECIMAL,             //0x6E Decimal key
                                case 0x6F:  // VK_DIVIDE,              //0x6F Divide key

                                case 0xBA:  // VK_OEM_1,               //0xBA Used for miscellaneous characters; it can vary by keyboard. For the US standard keyboard, the ';:' key
                                case 0xBB:  // VK_OEM_PLUS,            //0xBB For any country/region, the '+' key
                                case 0xBC:  // VK_OEM_COMMA,           //0xBC For any country/region, the ',' key
                                case 0xBD:  // VK_OEM_MINUS,           //0xBD For any country/region, the '-' key
                                case 0xBE:  // VK_OEM_PERIOD,          //0xBE For any country/region, the '.' key
                                case 0xBF:  // VK_OEM_2,               //0xBF Used for miscellaneous characters; it can vary by keyboard. For the US standard keyboard, the '/?' key
                                case 0xC0:  // VK_OEM_3,               //0xC0 Used for miscellaneous characters; it can vary by keyboard. For the US standard keyboard, the '`~' key

                                case 0xDB:  // VK_OEM_4,               //0xDB Used for miscellaneous characters; it can vary by keyboard. For the US standard keyboard, the '[{' key
                                case 0xDC:  // VK_OEM_5,               //0xDC Used for miscellaneous characters; it can vary by keyboard. For the US standard keyboard, the '\|' key
                                case 0xDD:  // VK_OEM_6,               //0xDD Used for miscellaneous characters; it can vary by keyboard. For the US standard keyboard, the ']}' key
                                case 0xDE:  // VK_OEM_7,               //0xDE Used for miscellaneous characters; it can vary by keyboard. For the US standard keyboard, the 'single-quote/double-quote' key
                                case 0xDF:  // VK_OEM_8,               //0xDF Used for miscellaneous characters; it can vary by keyboard.

                                case 0xE2:  // VK_OEM_102,             //0xE2 Either the angle bracket key or the backslash key on the RT 102-key keyboard

                                case 0xE5:  // VK_PROCESSKEY,          //0xE5 IME PROCESS key

                                case 0xE7:  // VK_PACKET,              //0xE7 Used to pass Unicode characters as if they were keystrokes. The VK_PACKET key is the low word of a 32-bit Virtual Key value used for non-keyboard input methods. For more information, see Remark in KEYBDINPUT, SendInput, WM_KEYDOWN, and WM_KEYUP
                                    shouldTrigger = true;
                                    break;
                            }
                        }
                    }
                    return shouldTrigger;
                },

            }, {
                createResultSuggestionImage: function SearchBox_createResultSuggestionImage(url) {
                    /// <signature helpKeyword="WinJS.UI.SearchBox.createResultSuggestionImage">
                    /// <summary locid="WinJS.UI.SearchBox.createResultSuggestionImage">
                    /// Creates the image argument for SearchSuggestionCollection.appendResultSuggestion.
                    /// </summary>
                    /// <param name="url" type="string" locid="WinJS.UI.SearchBox.SearchBox_createResultSuggestionImage_p:url">
                    /// The url of the image.
                    /// </param>
                    /// <compatibleWith platform="Windows" minVersion="8.1"/>
                    /// </signature>
                    if (_WinRT.Windows.Foundation.Uri && _WinRT.Windows.Storage.Streams.RandomAccessStreamReference) {
                        return _WinRT.Windows.Storage.Streams.RandomAccessStreamReference.createFromUri(new _WinRT.Windows.Foundation.Uri(url));
                    }
                    return url;
                },

                _getKeyModifiers: function SearchBox_getKeyModifiers(ev) {
                    // Returns the same value as http://msdn.microsoft.com/en-us/library/windows/apps/xaml/windows.system.virtualkeymodifiers
                    var VirtualKeys = {
                        ctrlKey: 1,
                        altKey: 2,
                        shiftKey: 4
                    };

                    var keyModifiers = 0;
                    if (ev.ctrlKey) {
                        keyModifiers |= VirtualKeys.ctrlKey;
                    }
                    if (ev.altKey) {
                        keyModifiers |= VirtualKeys.altKey;
                    }
                    if (ev.shiftKey) {
                        keyModifiers |= VirtualKeys.shiftKey;
                    }
                    return keyModifiers;
                },

                _isTypeToSearchKey: function searchBox__isTypeToSearchKey(event) {
                    if (event.shiftKey || event.ctrlKey || event.altKey) {
                        return false;
                    }
                    return true;
                }
            });
            _Base.Class.mix(SearchBox, _Control.DOMEventMixin);
            return SearchBox;
        })
    });
});<|MERGE_RESOLUTION|>--- conflicted
+++ resolved
@@ -9,16 +9,9 @@
     './AutoSuggestBox',
     '../Utilities/_Control',
     '../Utilities/_ElementUtilities',
-<<<<<<< HEAD
-    '../Utilities/_Hoverable',
-    './SearchBox/_SearchSuggestionManagerShim',
+    './AutoSuggestBox/_SearchSuggestionManagerShim',
     'require-style!less/controls'
-], function searchboxInit(_Global, _WinRT, _Base, _ErrorFromName, _Events, _Resources, Animations, BindingList, Repeater, _Control, _ElementListUtilities, _ElementUtilities, _Hoverable, _SearchSuggestionManagerShim) {
-=======
-    './AutoSuggestBox/_SearchSuggestionManagerShim',
-    'require-style!less/desktop/controls'
 ], function searchboxInit(_Global, _WinRT, _Base, _ErrorFromName, _Events, _Resources, AutoSuggestBox, _Control, _ElementUtilities, _SuggestionManagerShim) {
->>>>>>> bc01d2fa
     "use strict";
 
     _Base.Namespace.define("WinJS.UI", {
@@ -50,8 +43,6 @@
         /// <resource type="javascript" src="//$(TARGET_DESTINATION)/js/ui.js" shared="true" />
         /// <resource type="css" src="//$(TARGET_DESTINATION)/css/ui-dark.css" shared="true" />
         SearchBox: _Base.Namespace._lazy(function () {
-            var createEvent = _Events._createEventProperty;
-            var Key = _ElementUtilities.Key;
 
             // Enums
             var ClassName = {
