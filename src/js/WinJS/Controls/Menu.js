--- conflicted
+++ resolved
@@ -48,20 +48,17 @@
                 get nullCommand() { return "Invalid argument: command must not be null"; },
             };
 
-<<<<<<< HEAD
-=======
-            function invokeSubFlyout(menuCommand) {
-                var subFlyout = menuCommand._flyout;
-                if (subFlyout) {
-                    // Flyout may not have processAll'd, so this may be a DOM object
-                    subFlyout = subFlyout.winControl || subFlyout;
-                    if (subFlyout && subFlyout.show) {
+            function isCommandInMenu(object) {
+                // Verifies that we have a menuCommand element and that it is in a Menu.
+                var element = object.element || object;
+                return _ElementUtilities._matchesSelector(element, "." + _Constants.menuClass + " " + "." + _Constants.menuCommandClass);
+            }
+
                         subFlyout.show(menuCommand, "right");
                     }
                 }
             }
 
->>>>>>> 701e22d6
             function isCommandInMenu(object) {
                 // Verifies that we have a menuCommand element and that it is in a Menu.
                 var element = object.element || object;
@@ -117,11 +114,7 @@
 
                 // Handle "esc" & "up/down" key presses
                 this._element.addEventListener("keydown", this._handleKeyDown.bind(this), true);
-<<<<<<< HEAD
-                this._element.addEventListener(_Constants.menuCommandInvokedEvent, this._handleCommandInvoked.bind(this), false);
-=======
                 this._element.addEventListener(_Constants._menuCommandInvokedEvent, this._handleCommandInvoked.bind(this), false);
->>>>>>> 701e22d6
                 this._element.addEventListener("mouseover", this._handleMouseOver.bind(this), false);
                 this._element.addEventListener("mouseout", this._handleMouseOut.bind(this), false);
                 //this._handleMouseMoveBound = this._handleMouseMove.bind(this);
@@ -363,7 +356,6 @@
                     }
                 },
 
-<<<<<<< HEAD
                 _handleFocusIn: function handleFocusIn(event) {
                     var target = event.target;
                     if (isCommandInMenu(target)) {
@@ -395,33 +387,6 @@
                 },
 
                 _hoverPromise: null, 
-=======
-                _handleCommandInvoked: function Menu_handleCommandInvoked(event) {
-                    var command = event.detail.command;
-                    if (isCommandInMenu(command)) {
-
-                        var shouldHide = true;
-
-                        if (command._type === _Constants.typeToggle) {
-                            command.selected = !command.selected;
-                        } else if (command._type === _Constants.typeFlyout && command._flyout) {
-                            invokeSubFlyout(command);
-                            shouldHide = false;
-                        }
-
-                        if (event.delegate) {
-                            event.delegate();
-                        }
-
-                        if (shouldHide) {
-                            this.hide();
-                        }
-
-                    }
-                },
-
-                _hoverPromise: null,
->>>>>>> 701e22d6
                 _handleMouseOver: function Menu_handleMouseOver(event) {
                     var target = event.target;
                     if (isCommandInMenu(target)) {
@@ -435,11 +400,7 @@
                                 this._hoverPromise = this._hoverPromise || Promise.timeout(_Constants.menuCommandHoverDelay).then(
                                     function () {
                                         if (!that.hidden && !that._disposed) {
-<<<<<<< HEAD
                                             command._invoke(event);
-=======
-                                            invokeSubFlyout(command);
->>>>>>> 701e22d6
                                         }
                                         that._hoverPromise = null;
                                     },
