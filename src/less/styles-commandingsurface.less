--- conflicted
+++ resolved
@@ -18,7 +18,6 @@
             min-height: 48px; /* height of a primary command with no label */
             width: 0px;
         }
-
         .win-command,
         .win-commandingsurface-overflowbutton {
             #flex > .flex(none);
@@ -28,11 +27,7 @@
             width: 32px; /* 30px + 2px border */
             margin: 0px;
             padding: 0px;
-<<<<<<< HEAD
             border-width: 1px;
-=======
-            border-width: 1px; 
->>>>>>> 387c141d
             border-style: dotted;
             min-width: 0px;
             min-height: 0px;
@@ -43,11 +38,7 @@
 
             .win-commandingsurface-ellipsis {
                 font-size: 16px;
-<<<<<<< HEAD
-                font-family: "Segoe UI Symbol", "Symbols";
-=======
                 font-family: "Segoe MDL2 Assets", "Symbols";
->>>>>>> 387c141d
 
                 &::before {
                     content: "\E10C";
@@ -56,7 +47,36 @@
         }
     }
 
-<<<<<<< HEAD
+    &.win-commandingsurface-closeddisplayfull .win-commandingsurface-actionarea {
+        height: auto;
+    }
+
+    &.win-commandingsurface-closeddisplaycompact .win-commandingsurface-actionarea {
+        height: 48px;
+
+        .win-command .win-label {
+            display: none;
+        }
+    }
+
+    &.win-commandingsurface-closeddisplayminimal .win-commandingsurface-actionarea {
+        height: 24px;
+
+        .win-command, .win-commandingsurface-spacer {
+            display: none;
+        }
+    }
+
+    &.win-commandingsurface-closeddisplaynone {
+        display: none;
+    }
+
+    &.win-commandingsurface-empty {
+        .win-commandingsurface-overflowbutton {
+            display: none;
+        }
+    }
+
     &.win-commandingsurface-opened {
         .win-commandingsurface-actionarea {
             height: auto;
@@ -92,35 +112,10 @@
         }
 
         .win-commandingsurface-overflowarea {
-=======
-    &.win-commandingsurface-closeddisplayfull .win-commandingsurface-actionarea {
-        height: auto;
-    }
-
-    &.win-commandingsurface-closeddisplaycompact .win-commandingsurface-actionarea {
-        height: 48px;
-
-        .win-command .win-label {
->>>>>>> 387c141d
             display: none;
         }
     }
 
-<<<<<<< HEAD
-=======
-    &.win-commandingsurface-closeddisplayminimal .win-commandingsurface-actionarea {
-        height: 24px;
-
-        .win-command, .win-commandingsurface-spacer {
-            display: none;
-        }
-    }
-
-    &.win-commandingsurface-closeddisplaynone {
-        display: none;
-    }
-
->>>>>>> 387c141d
     &.win-commandingsurface-empty {
         .win-commandingsurface-overflowbutton {
             display: none;
