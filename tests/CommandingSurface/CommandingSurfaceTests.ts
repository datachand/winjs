// Copyright (c) Microsoft Corporation.  All Rights Reserved. Licensed under the MIT License. See License.txt in the project root for license information.
// <reference path="ms-appx://$(TargetFramework)/js/WinJS.js" />
// <reference path="ms-appx://$(TargetFramework)/css/ui-dark.css" />
/// <reference path="../TestLib/Helper.ts"/>
/// <reference path="../TestLib/Helper.CommandingSurface.ts"/>
/// <reference path="../../typings/typings.d.ts" />
/// <reference path="../TestLib/liveToQ/liveToQ.d.ts" />
/// <reference path="../TestLib/winjs.dev.d.ts" />

module CorsicaTests {
    var _CommandingSurface = <typeof WinJS.UI.PrivateCommandingSurface> WinJS.UI._CommandingSurface;
    var Command = <typeof WinJS.UI.PrivateCommand> WinJS.UI.AppBarCommand;
    var Util = WinJS.Utilities;
    var _Constants;

    WinJS.Utilities._require(["WinJS/Controls/CommandingSurface/_Constants"], function (constants) {
        _Constants = constants;
    })

    interface ISizeForCommandsArgs { numStandardCommands?: number; numSeparators?: number; additionalWidth?: number; visibleOverflowButton?: boolean;};

<<<<<<< HEAD
    // Taking the registration mechanism as a parameter allows us to use this code to test both
    // DOM level 0 (e.g. onbeforeopen) and DOM level 2 (e.g. addEventListener) events.
    function testEvents(testElement, registerForEvent: (commandingSurface: WinJS.UI.PrivateCommandingSurface, eventName: string, handler: Function) => void) {
        var commandingSurface = Helper._CommandingSurface.useSynchronousAnimations(new _CommandingSurface(testElement));

        var counter = 0;
        registerForEvent(commandingSurface, _Constants.EventNames.beforeShow, () => {
            LiveUnit.Assert.areEqual(1, counter, _Constants.EventNames.beforeShow + " fired out of order");
            counter++;
            LiveUnit.Assert.isFalse(commandingSurface.opened, _Constants.EventNames.beforeShow + ": CommandingSurface should not be in opened state");
        });
        registerForEvent(commandingSurface, _Constants.EventNames.afterShow, () => {
            LiveUnit.Assert.areEqual(2, counter, _Constants.EventNames.afterShow + " fired out of order");
            counter++;
            LiveUnit.Assert.isTrue(commandingSurface.opened, _Constants.EventNames.afterShow + ": CommandingSurface should be in opened state");
        });
        registerForEvent(commandingSurface, _Constants.EventNames.beforeHide, () => {
            LiveUnit.Assert.areEqual(4, counter, _Constants.EventNames.beforeHide + " fired out of order");
            counter++;
            LiveUnit.Assert.isTrue(commandingSurface.opened, _Constants.EventNames.beforeHide + ": CommandingSurface should be in opened state");
        });
        registerForEvent(commandingSurface, _Constants.EventNames.afterHide, () => {
            LiveUnit.Assert.areEqual(5, counter, _Constants.EventNames.afterHide + " fired out of order");
            counter++;
            LiveUnit.Assert.isFalse(commandingSurface.opened, _Constants.EventNames.afterHide + ": CommandingSurface should not be in opened state");
        });

        LiveUnit.Assert.areEqual(0, counter, "before open: wrong number of events fired");
        counter++;
        LiveUnit.Assert.isFalse(commandingSurface.opened, "before open: CommandingSurface should not be in opened state");

        commandingSurface.open();
        LiveUnit.Assert.areEqual(3, counter, "after open: wrong number of events fired");
        counter++;
        LiveUnit.Assert.isTrue(commandingSurface.opened, "after open: CommandingSurface should be in opened state");

        commandingSurface.close();
        LiveUnit.Assert.areEqual(6, counter, "after close: wrong number of events fired");
        LiveUnit.Assert.isFalse(commandingSurface.opened, "after close: CommandingSurface should not be in opened state");
    }

=======
>>>>>>> 387c141d
    export class _CommandingSurfaceTests {
        "use strict";

        private sizeForCommands(element: HTMLElement, args: ISizeForCommandsArgs) {
            var width =
                (args.numStandardCommands || 0) * Helper._CommandingSurface.Constants.actionAreaCommandWidth +
                (args.numSeparators || 0) * Helper._CommandingSurface.Constants.actionAreaSeparatorWidth +
                (args.additionalWidth || 0) +
                (args.visibleOverflowButton ? Helper._CommandingSurface.Constants.actionAreaOverflowButtonWidth : 0);

            element.style.width = width + "px";
        }

        _element: HTMLElement;

        setUp() {
            LiveUnit.LoggingCore.logComment("In setup");

            var newNode = document.createElement("div");
            newNode.id = "host";
            document.body.appendChild(newNode);
            this._element = newNode;
        }

        tearDown() {
            if (this._element) {
                WinJS.Utilities.disposeSubTree(this._element);
                document.body.removeChild(this._element);
                this._element = null;
            }
        }

        testConstruction() {
            var commandingSurface = new _CommandingSurface(this._element);
            LiveUnit.Assert.isTrue(Util.hasClass(commandingSurface.element, Helper._CommandingSurface.Constants.controlCssClass), "CommandingSurface missing control css class");
            LiveUnit.Assert.isTrue(Util.hasClass(commandingSurface.element, Helper._CommandingSurface.Constants.disposableCssClass), "CommandingSurface missing disposable css class");
        }

        testAppendToDomAfterConstruction(complete) {
            this._element.style.width = "1000px";
            var data = new WinJS.Binding.List([
                new Command(null, { type: Helper._CommandingSurface.Constants.typeButton, label: "opt 1" }),
                new Command(null, { type: Helper._CommandingSurface.Constants.typeButton, label: "opt 2" })
            ]);
            var commandingSurface = new _CommandingSurface(null, {
                data: data
            });
            var insertedHandler = function () {
                commandingSurface.element.removeEventListener("WinJSNodeInserted", insertedHandler);
                LiveUnit.Assert.areEqual(data.length, commandingSurface._primaryCommands.length, "Primary commands array has an invalid length");
                LiveUnit.Assert.areEqual("none", getComputedStyle(commandingSurface._dom.overflowButton).display, "Overflow button should be hidden when the primary commands fit");
                LiveUnit.Assert.areEqual(0, Helper._CommandingSurface.getVisibleCommandsInElement(commandingSurface._dom.overflowArea).length, "Menu commands list has an invalid length");
                complete();
            }

            commandingSurface.element.addEventListener("WinJSNodeInserted", insertedHandler);
            this._element.appendChild(commandingSurface.element);
        }

        testElementProperty() {
            var el = document.createElement("div");
            var commandingSurface = new _CommandingSurface(el);
            LiveUnit.Assert.areEqual(Util._uniqueID(el), Util._uniqueID(commandingSurface.element), "The element passed in the constructor should be the commandingSurface element");

            commandingSurface = new _CommandingSurface();
            LiveUnit.Assert.isNotNull(commandingSurface.element, "An element should be created when one is not passed to the constructor");
        }

        testDataProperty() {
            // Verify default (empty)
            var commandingSurface = new _CommandingSurface(this._element);
            LiveUnit.Assert.areEqual(0, commandingSurface.data.length, "Empty list view should have data with length 0");
            LiveUnit.Assert.isTrue(Util.hasClass(commandingSurface.element, Helper._CommandingSurface.Constants.emptyCommandingSurfaceCssClass), "Empty commandingSurface css class that is not present");

            // Add some data
            var data = new WinJS.Binding.List([
                new Command(null, { type: Helper._CommandingSurface.Constants.typeButton, label: "opt 1" }),
                new Command(null, { type: Helper._CommandingSurface.Constants.typeButton, label: "opt 2" })
            ]);
            commandingSurface.data = data;
            LiveUnit.Assert.areEqual(2, commandingSurface.data.length, "CommandingSurface data has an invalid length");
            LiveUnit.Assert.isFalse(Util.hasClass(commandingSurface.element, Helper._CommandingSurface.Constants.emptyCommandingSurfaceCssClass), "Empty commandingSurface css class should not be present");

            // set to invalid value
            var property = "data";
            try {

                commandingSurface[property] = { invalid: 1 };
            } catch (e) {
                LiveUnit.Assert.areEqual("WinJS.UI._CommandingSurface.BadData", e.name);

                // Ensure the value of data did not change
                LiveUnit.Assert.areEqual(2, commandingSurface.data.length, "CommandingSurface data has an invalid length");
                LiveUnit.Assert.isFalse(Util.hasClass(commandingSurface.element, Helper._CommandingSurface.Constants.emptyCommandingSurfaceCssClass), "Empty commandingSurface css class should not be present");
            }

            // if the commandingSurface element contains children, they should be parsed as the data
            var el = document.createElement("div");
            var child = document.createElement("table");
            el.appendChild(child);
            try {
                new _CommandingSurface(el);
            } catch (e) {
                LiveUnit.Assert.areEqual("WinJS.UI._CommandingSurface.MustContainCommands", e.name, "Toobar should have thrown MustContainCommands exception");
            }

            el = document.createElement("div");
            var commandEl: HTMLElement;
            var numberOfCommands = 5;
            for (var i = 0; i < numberOfCommands; i++) {
                commandEl = document.createElement("button");
                commandEl.setAttribute("data-win-control", Helper._CommandingSurface.Constants.commandType);
                el.appendChild(commandEl);
            }
            commandingSurface = new _CommandingSurface(el);
            LiveUnit.Assert.areEqual(numberOfCommands, commandingSurface.data.length, "CommandingSurface data has an invalid length");
            LiveUnit.Assert.isFalse(Util.hasClass(commandingSurface.element, Helper._CommandingSurface.Constants.emptyCommandingSurfaceCssClass), "Empty commandingSurface css class should not be present");
        }

        testCommandingSurfaceDispose() {
            var commandingSurface = new _CommandingSurface();
            LiveUnit.Assert.isTrue(commandingSurface.dispose);
            LiveUnit.Assert.isFalse(commandingSurface._disposed);

            // Double dispose sentinel
            var sentinel: any = document.createElement("div");
            sentinel.disposed = false;
            WinJS.Utilities.addClass(sentinel, "win-disposable");
            commandingSurface.element.appendChild(sentinel);
            sentinel.dispose = function () {
                if (sentinel.disposed) {
                    LiveUnit.Assert.fail("Unexpected double dispose occured.");
                }
                sentinel.disposed = true;
            };

            commandingSurface.dispose();
            LiveUnit.Assert.isTrue(sentinel.disposed);
            LiveUnit.Assert.isTrue(commandingSurface._disposed);
            commandingSurface.dispose();
        }

        testVerifyDefaultTabIndex() {
            var commandingSurface = new _CommandingSurface();
            LiveUnit.Assert.areEqual("-1", commandingSurface.element.getAttribute("tabIndex"), "CommandingSurface should've assigned a default tabIndex");

            var el = document.createElement("div");
            el.setAttribute("tabIndex", "4");
            commandingSurface = new _CommandingSurface(el);
            LiveUnit.Assert.areEqual("4", commandingSurface.element.getAttribute("tabIndex"), "CommandingSurface should have not assigned a default tabIndex");
        }

        testAria() {
            var commandingSurface = new _CommandingSurface();
            LiveUnit.Assert.areEqual("menubar", commandingSurface.element.getAttribute("role"), "Missing default aria role");
            LiveUnit.Assert.areEqual("CommandingSurface", commandingSurface.element.getAttribute("aria-label"), "Missing default aria label");

            var el = document.createElement("div");
            commandingSurface = new _CommandingSurface(el);
            el.setAttribute("role", "list");
            el.setAttribute("aria-label", "myList");
            LiveUnit.Assert.areEqual("list", commandingSurface.element.getAttribute("role"), "CommandingSurface should have not set a default aria role");
            LiveUnit.Assert.areEqual("myList", commandingSurface.element.getAttribute("aria-label"), "CommandingSurface should have not set a default aria label");
        }

        testDispose() {
            function failEventHandler(eventName) {
                return function () {
                    LiveUnit.Assert.fail(eventName + ": shouldn't have run due to control being disposed");
                };
            }

            var commandingSurface = Helper._CommandingSurface.useSynchronousAnimations(new _CommandingSurface(this._element));
            commandingSurface.open();

            commandingSurface.onbeforeshow = failEventHandler(_Constants.Events.beforeShow);
            commandingSurface.onbeforehide = failEventHandler(_Constants.Events.afterShow);
            commandingSurface.onaftershow = failEventHandler(_Constants.Events.beforeHide);
            commandingSurface.onafterhide = failEventHandler(_Constants.Events.afterHide);

            commandingSurface.dispose();
            LiveUnit.Assert.isTrue(commandingSurface._disposed, "CommandingSurface didn't mark itself as disposed");
            LiveUnit.Assert.areEqual("Disposed", commandingSurface._machine._state.name, "CommandingSurface didn't move into the disposed state");

            commandingSurface.close();
            commandingSurface.open();
            commandingSurface.dispose();
        }

        testOverflowButtonHiddenWithoutSecondaryCommands() {
            this._element.style.width = "1000px";
            var data = new WinJS.Binding.List([
                new Command(null, { type: Helper._CommandingSurface.Constants.typeButton, label: "opt 1" }),
                new Command(null, { type: Helper._CommandingSurface.Constants.typeButton, label: "opt 2" })
            ]);
            var commandingSurface = new _CommandingSurface(this._element, {
                data: data
            });

            LiveUnit.Assert.areEqual(data.length, commandingSurface._primaryCommands.length, "Primary commands array has an invalid length");
            LiveUnit.Assert.areEqual(0, commandingSurface._secondaryCommands.length, "Secondary commands array has an invalid length");
            LiveUnit.Assert.areEqual("none", getComputedStyle(commandingSurface._dom.overflowButton).display, "Overflow button should be hidden when the primary commands fit");
        }

        testOverflowButtonVisibleForSecondaryCommand() {
            this._element.style.width = "1000px";
            var data = new WinJS.Binding.List([
                new Command(null, { type: Helper._CommandingSurface.Constants.typeButton, label: "opt 1" }),
                new Command(null, { type: Helper._CommandingSurface.Constants.typeButton, label: "opt 2", section: Helper._CommandingSurface.Constants.secondaryCommandSection })
            ]);

            var commandingSurface = new _CommandingSurface(this._element, {
                data: data
            });

            LiveUnit.Assert.areEqual(1, commandingSurface._primaryCommands.length, "Primary commands array has an invalid length");
            LiveUnit.Assert.areEqual(1, commandingSurface._secondaryCommands.length, "Secondary commands array has an invalid length");
            LiveUnit.Assert.areNotEqual("none", getComputedStyle(commandingSurface._dom.overflowButton).display, "Overflow button should be visible when there are secondary commands");
            LiveUnit.Assert.areEqual(1, Helper._CommandingSurface.getVisibleCommandsInElement(commandingSurface._dom.overflowArea).length, "Menu commands list has an invalid length");
        }

        testOverflowButtonVisibleForPrimaryCommand() {
            this._element.style.width = "10px";
            var data = new WinJS.Binding.List([
                new Command(null, { type: Helper._CommandingSurface.Constants.typeButton, label: "opt 1" }),
                new Command(null, { type: Helper._CommandingSurface.Constants.typeButton, label: "opt 2" })
            ]);
            var commandingSurface = new _CommandingSurface(this._element, {
                data: data
            });

            LiveUnit.Assert.areEqual(data.length, commandingSurface._primaryCommands.length, "Primary commands array has an invalid length");
            LiveUnit.Assert.areEqual(0, commandingSurface._secondaryCommands.length, "Secondary commands array has an invalid length");
            LiveUnit.Assert.areNotEqual("none", getComputedStyle(commandingSurface._dom.overflowButton).display, "Overflow button should be visible when the primary commands overflow");
        }

        testForceLayout() {
            // Verify that force layout will correctly update commands layout when:
            // 1. The CommandingSurface constructor could not measure any of the commands because the CommandingSurface element was originally display "none".
            // 2. The width of the CommandingSurface itself has changed.
            // 3. The width of content commands in the CommandingSurface have changed

            var customContentBoxWidth = 100;
            var customEl = document.createElement("div");
            customEl.style.width =  customContentBoxWidth + "px";
            customEl.style.height = "50px";

            this._element.style.display = "none";
            this._element.style.width = "1000px";
            var data = new WinJS.Binding.List([
                new Command(null, { type: Helper._CommandingSurface.Constants.typeButton, label: "opt 1" }),
                new Command(customEl, { type: Helper._CommandingSurface.Constants.typeContent, label: "opt 2" }),
                new Command(null, { type: Helper._CommandingSurface.Constants.typeButton, label: "sec opt 1", section: Helper._CommandingSurface.Constants.secondaryCommandSection })
            ]);
            var commandingSurface = new _CommandingSurface(this._element, {
                data: data
            });

            // The measurement stage of the CommandLayoutPipeline should have failed because our element was display "none". 
            // Therefore, the layout stage should not have been reached and not even secondary commands will have made it into the overflow area yet.
            // Sanity check our test expectations before we begin.
            LiveUnit.Assert.areEqual(2, commandingSurface._primaryCommands.length, "TEST ERROR: Primary commands array has an invalid length");
            LiveUnit.Assert.areEqual(1, commandingSurface._secondaryCommands.length, "TEST ERROR: Secondary commands array has an invalid length");
            LiveUnit.Assert.areEqual(3, Helper._CommandingSurface.getVisibleCommandsInElement(commandingSurface._dom.actionArea).length, "TEST ERROR: until a layout can occur, actionarea should have 3 commands");
            LiveUnit.Assert.areEqual(0, Helper._CommandingSurface.getVisibleCommandsInElement(commandingSurface._dom.overflowArea).length, "TEST ERROR: until a layout can occur, overflowarea should have 0 commands");

            // Restore the display, then test forceLayout
            this._element.style.display = "";
<<<<<<< HEAD
            commandingSurface.forceLayout();
            LiveUnit.Assert.areEqual(2, Helper._CommandingSurface.getVisibleCommandsInElement(commandingSurface._dom.actionArea).length, "actionarea should have 2 commands");
            LiveUnit.Assert.areEqual(1, Helper._CommandingSurface.getVisibleCommandsInElement(commandingSurface._dom.overflowArea).length, "overflowarea should have 1 commands");

            // Decrease the width of the CommandingSurface so that it is 1px too thin to fit both primary commands, then test forceLayout.
            var customContentTotalWidth = commandingSurface._getCommandWidth(data.getAt(1));
            var args: ISizeForCommandsArgs = {
                numStandardCommands: 1,
                additionalWidth: customContentTotalWidth - 1,
                visibleOverflowButton: true,
            };
            this.sizeForCommands(this._element, args);
            commandingSurface.forceLayout();
=======
            commandingSurface.forceLayout();
            LiveUnit.Assert.areEqual(2, Helper._CommandingSurface.getVisibleCommandsInElement(commandingSurface._dom.actionArea).length, "actionarea should have 2 commands");
            LiveUnit.Assert.areEqual(1, Helper._CommandingSurface.getVisibleCommandsInElement(commandingSurface._dom.overflowArea).length, "overflowarea should have 1 commands");

            // Decrease the width of the CommandingSurface so that it is 1px too thin to fit both primary commands, then test forceLayout.
            var customContentTotalWidth = commandingSurface._getCommandWidth(data.getAt(1));
            var args: ISizeForCommandsArgs = {
                numStandardCommands: 1,
                additionalWidth: customContentTotalWidth - 1,
                visibleOverflowButton: true,
            };
            this.sizeForCommands(this._element, args);
            commandingSurface.forceLayout();
>>>>>>> 387c141d
            LiveUnit.Assert.areEqual(1, Helper._CommandingSurface.getVisibleCommandsInElement(commandingSurface._dom.actionArea).length, "actionarea should have 1 commands");
            LiveUnit.Assert.areEqual(3 /* 1 primary command + 1 separator + 1 secondary command */, Helper._CommandingSurface.getVisibleCommandsInElement(commandingSurface._dom.overflowArea).length, "overflowarea should have 3 commands");

            // Decrease width of content command by 1px so that both primary commands will fit in the action area, then test forceLayout
            customContentBoxWidth--;
            customEl.style.width = customContentBoxWidth + "px"
            commandingSurface.forceLayout();
            LiveUnit.Assert.areEqual(2, Helper._CommandingSurface.getVisibleCommandsInElement(commandingSurface._dom.actionArea).length, "actionarea should have 2 commands");
            LiveUnit.Assert.areEqual(1, Helper._CommandingSurface.getVisibleCommandsInElement(commandingSurface._dom.overflowArea).length, "overflowarea should have 1 command");
        }

        testResizeHandler() {
            // Verify that the resize handler knows how to correctly update commands layout if the CommandingSurface width has changed.
            // Typically the resizeHandler is only called by the window resize event.

            // Make sure everything fits.
            this._element.style.width = "1000px";

            var data = new WinJS.Binding.List([
                new Command(null, { type: Helper._CommandingSurface.Constants.typeButton, label: "opt 1" }),
                new Command(null, { type: Helper._CommandingSurface.Constants.typeButton, label: "opt 2" }),
                new Command(null, { type: Helper._CommandingSurface.Constants.typeButton, label: "sec opt 1", section: Helper._CommandingSurface.Constants.secondaryCommandSection })
            ]);
            var commandingSurface = new _CommandingSurface(this._element, {
                data: data
            });

            LiveUnit.Assert.areEqual(2, commandingSurface._primaryCommands.length, "Primary commands array has an invalid length");
            LiveUnit.Assert.areEqual(1, commandingSurface._secondaryCommands.length, "Secondary commands array has an invalid length");
            LiveUnit.Assert.areEqual(2, Helper._CommandingSurface.getVisibleCommandsInElement(commandingSurface._dom.actionArea).length, "actionarea should have 2 commands");
            LiveUnit.Assert.areEqual(1, Helper._CommandingSurface.getVisibleCommandsInElement(commandingSurface._dom.overflowArea).length, "overflowarea should have 1 command");

            // Decrease the width of our control to fit exactly 1 command + the overflow button in the actionarea.
            var args: ISizeForCommandsArgs = {
                numStandardCommands: 1,
                visibleOverflowButton: true,
            };
            this.sizeForCommands(this._element, args);

            // Ensure that the resizeHandler will overflow one primary command into the overflowarea.
            WinJS.Utilities._resizeNotifier._handleResize();
            LiveUnit.Assert.areEqual(1, Helper._CommandingSurface.getVisibleCommandsInElement(commandingSurface._dom.actionArea).length, "actionarea should have 1 command");
            LiveUnit.Assert.areEqual(3 /* 1 primary command + 1 separator + 1 secondary command */, Helper._CommandingSurface.getVisibleCommandsInElement(commandingSurface._dom.overflowArea).length, "overflowarea should have 3 commands");
        }

        testSeparatorAddedBetweenPrimaryAndSecondary() {
            this._element.style.width = "10px";
            var data = new WinJS.Binding.List([
                new Command(null, { type: Helper._CommandingSurface.Constants.typeButton, label: "opt 1" }),
                new Command(null, { type: Helper._CommandingSurface.Constants.typeButton, label: "opt 2", section: Helper._CommandingSurface.Constants.secondaryCommandSection })
            ]);

            var commandingSurface = new _CommandingSurface(this._element, {
                data: data
            });

            var overflowCommands = Helper._CommandingSurface.getVisibleCommandsInElement(commandingSurface._dom.overflowArea);
            LiveUnit.Assert.areEqual(3, overflowCommands.length, "Menu commands list has an invalid length");
            LiveUnit.Assert.areEqual("opt 1", overflowCommands[0].winControl.label);
            LiveUnit.Assert.areEqual(Helper._CommandingSurface.Constants.typeSeparator, overflowCommands[1].winControl.type);
            LiveUnit.Assert.areEqual("opt 2", overflowCommands[2].winControl.label);
        }

        testOverflowBehaviorOfCustomContent() {
            var customEl = document.createElement("div");
            customEl.style.width = "2000px";
            customEl.style.height = "50px";

            var data = new WinJS.Binding.List([
                new Command(customEl, { type: Helper._CommandingSurface.Constants.typeContent, label: "1", extraClass: "c1" }),
            ]);

            this._element.style.width = "200px";
            var commandingSurface = new _CommandingSurface(this._element, {
                data: data
            });

            LiveUnit.Assert.areEqual(0, Helper._CommandingSurface.getVisibleCommandsInElement(commandingSurface._dom.actionArea).length, "Invalid number of commands in the actionarea");
            LiveUnit.Assert.areNotEqual("none", getComputedStyle(commandingSurface._dom.overflowButton).display, "Overflow button should be visible when a command overflow");
            LiveUnit.Assert.areEqual(1, Helper._CommandingSurface.getVisibleCommandsInElement(commandingSurface._dom.overflowArea).length, "Menu commands list has an invalid length");

            // Custom content should overflow as a flyout menu item
            var menuCommand = <WinJS.UI.MenuCommand>(Helper._CommandingSurface.getVisibleCommandsInElement(commandingSurface._dom.overflowArea)[0]["winControl"]);
            LiveUnit.Assert.areEqual(Helper._CommandingSurface.Constants.typeFlyout, menuCommand.type, "Custom content should overflow with type flyout");
            LiveUnit.Assert.areEqual(commandingSurface._contentFlyout, menuCommand.flyout, "Invalid flyout target for custom command in the overflowarea");
            LiveUnit.Assert.areEqual("1", menuCommand.label, "Invalid label for custom command in the overflowarea");
            LiveUnit.Assert.areEqual("c1", menuCommand.extraClass, "Invalid extraClass for custom command in the overflowarea");
        }

        testOverflowBehaviorOfButtonCommand(complete) {

            WinJS.Utilities.markSupportedForProcessing(complete);

            var data = new WinJS.Binding.List([
                new Command(null, { type: Helper._CommandingSurface.Constants.typeButton, label: "1", extraClass: "c1", disabled: true, onclick: Helper._CommandingSurface.getVisibleCommandsInElement }),
                new Command(null, { type: Helper._CommandingSurface.Constants.typeButton, label: "2", extraClass: "c2", disabled: false, onclick: complete }),
            ]);

            this._element.style.width = "10px";
            var commandingSurface = new _CommandingSurface(this._element, {
                data: data
            });

            LiveUnit.Assert.areEqual(0, Helper._CommandingSurface.getVisibleCommandsInElement(commandingSurface._dom.actionArea).length, "Invalid number of commands in the actionarea");
            LiveUnit.Assert.areNotEqual("none", getComputedStyle(commandingSurface._dom.overflowButton).display, "Overflow button should be visible when a command overflow");
            LiveUnit.Assert.areEqual(2, Helper._CommandingSurface.getVisibleCommandsInElement(commandingSurface._dom.overflowArea).length, "Menu commands list has an invalid length");

            var menuCommand = <WinJS.UI.MenuCommand>(Helper._CommandingSurface.getVisibleCommandsInElement(commandingSurface._dom.overflowArea)[0]["winControl"]);
            LiveUnit.Assert.areEqual(Helper._CommandingSurface.Constants.typeButton, menuCommand.type, "Invalid menuCommand type");
            LiveUnit.Assert.isNull(menuCommand.flyout, "Flyout target for button should be null");
            LiveUnit.Assert.areEqual("1", menuCommand.label, "Invalid menuCommand label");
            LiveUnit.Assert.areEqual("c1", menuCommand.extraClass, "Invalid menuCommand extraClass");
            LiveUnit.Assert.isTrue(menuCommand.disabled, "Invalid menuCommand disabled property value");
            LiveUnit.Assert.areEqual(Helper._CommandingSurface.getVisibleCommandsInElement, menuCommand.onclick, "Invalid menuCommand onclick property value");

            menuCommand = <WinJS.UI.MenuCommand>(Helper._CommandingSurface.getVisibleCommandsInElement(commandingSurface._dom.overflowArea)[1]["winControl"]);
            LiveUnit.Assert.areEqual(Helper._CommandingSurface.Constants.typeButton, menuCommand.type, "Invalid menuCommand type");
            LiveUnit.Assert.isNull(menuCommand.flyout, "Flyout target for button should be null");
            LiveUnit.Assert.areEqual("2", menuCommand.label, "Invalid menuCommand label");
            LiveUnit.Assert.areEqual("c2", menuCommand.extraClass, "Invalid menuCommand extraClass");
            LiveUnit.Assert.isFalse(menuCommand.disabled, "Invalid menuCommand disabled property value");
            LiveUnit.Assert.areEqual(complete, menuCommand.onclick, "Invalid menuCommand onclick property value");

            // Verify onclick calls complete
            menuCommand.element.click();
        }

        testOverflowBehaviorOfToggleCommand() {

            var clickWasHandled = false;
            function test_handleClick(event) {
                clickWasHandled = true;
                LiveUnit.Assert.isFalse(event.target.winControl.selected, "Invalid menuCommand selected property value");
            }

            WinJS.Utilities.markSupportedForProcessing(test_handleClick);

            var data = new WinJS.Binding.List([
                new Command(null, { type: Helper._CommandingSurface.Constants.typeToggle, label: "1", extraClass: "c1", selected: true, onclick: test_handleClick }),
                new Command(null, { type: Helper._CommandingSurface.Constants.typeButton, label: "2", extraClass: "c2", disabled: true, onclick: test_handleClick }),
            ]);

            this._element.style.width = "10px";
            var commandingSurface = new _CommandingSurface(this._element, {
                data: data
            });

            LiveUnit.Assert.areEqual(0, Helper._CommandingSurface.getVisibleCommandsInElement(commandingSurface._dom.actionArea).length, "Invalid number of commands in the actionarea");
            LiveUnit.Assert.areNotEqual("none", getComputedStyle(commandingSurface._dom.overflowButton).display, "Overflow button should be visible when a command overflow");
            LiveUnit.Assert.areEqual(2, Helper._CommandingSurface.getVisibleCommandsInElement(commandingSurface._dom.overflowArea).length, "Menu commands list has an invalid length");

            var menuCommand = <WinJS.UI.MenuCommand>(Helper._CommandingSurface.getVisibleCommandsInElement(commandingSurface._dom.overflowArea)[0]["winControl"]);
            LiveUnit.Assert.areEqual(Helper._CommandingSurface.Constants.typeToggle, menuCommand.type, "Invalid menuCommand type");
            LiveUnit.Assert.isNull(menuCommand.flyout, "Flyout target for button should be null");
            LiveUnit.Assert.areEqual("1", menuCommand.label, "Invalid menuCommand label");
            LiveUnit.Assert.areEqual("c1", menuCommand.extraClass, "Invalid menuCommand extraClass");
            LiveUnit.Assert.isFalse(menuCommand.disabled, "Invalid menuCommand disabled property value");
            LiveUnit.Assert.isTrue(menuCommand.selected, "Invalid menuCommand selected property value");
            LiveUnit.Assert.areEqual(test_handleClick, menuCommand.onclick, "Invalid menuCommand onclick property value");

            menuCommand.element.click();
            LiveUnit.Assert.isTrue(clickWasHandled, "menuCommand click behavior not functioning");

        }

        testOverflowBehaviorOfToggleChangingValues() {
            var data = new WinJS.Binding.List([
                new Command(null, { type: Helper._CommandingSurface.Constants.typeToggle, label: "1", extraClass: "c1", selected: true }),
                new Command(null, { type: Helper._CommandingSurface.Constants.typeButton, label: "2", extraClass: "c2", disabled: true }),
            ]);

            this._element.style.width = "10px";
            var commandingSurface = new _CommandingSurface(this._element, {
                data: data
            });
            var menuCommand = <WinJS.UI.MenuCommand>(Helper._CommandingSurface.getVisibleCommandsInElement(commandingSurface._dom.overflowArea)[0]["winControl"]);
            LiveUnit.Assert.isTrue(menuCommand.selected, "Invalid menuCommand selected property value");

            // Deselect the toggle button in the menu
            var menuCommandEl = (<HTMLElement> commandingSurface._dom.overflowArea.children[0]);
            menuCommandEl.click();

            var args: ISizeForCommandsArgs = {
                numStandardCommands: 2,
                visibleOverflowButton: false,
            };
            this.sizeForCommands(this._element, args);
            commandingSurface.forceLayout();

            // Ensure that the command in the actionarea now has the toggle de-selected
            var command = Helper._CommandingSurface.getVisibleCommandsInElement(commandingSurface._dom.actionArea)[0];
            LiveUnit.Assert.isFalse(command.winControl.selected, "Invalid menuCommand selected property value");
        }

        testOverflowBehaviorOfFlyoutCommand(complete) {
            var flyout = new WinJS.UI.Flyout();
            this._element.appendChild(flyout.element);

            var data = new WinJS.Binding.List([
                new Command(null, { type: Helper._CommandingSurface.Constants.typeFlyout, label: "1", extraClass: "c1", flyout: flyout }),
                new Command(null, { type: Helper._CommandingSurface.Constants.typeButton, label: "2", extraClass: "c2", disabled: true }),
            ]);

            this._element.style.width = "10px";
            var commandingSurface = new _CommandingSurface(this._element, {
                data: data
            });

            LiveUnit.Assert.areEqual(0, Helper._CommandingSurface.getVisibleCommandsInElement(commandingSurface._dom.actionArea).length, "Invalid number of commands in the actionarea");
            LiveUnit.Assert.areNotEqual("none", getComputedStyle(commandingSurface._dom.overflowButton).display, "Overflow button should be visible when a command overflow");
            LiveUnit.Assert.areEqual(2, Helper._CommandingSurface.getVisibleCommandsInElement(commandingSurface._dom.overflowArea).length, "Menu commands list has an invalid length");

            var menuCommand = <WinJS.UI.MenuCommand>(Helper._CommandingSurface.getVisibleCommandsInElement(commandingSurface._dom.overflowArea)[0]["winControl"]);
            LiveUnit.Assert.areEqual(Helper._CommandingSurface.Constants.typeFlyout, menuCommand.type, "Invalid menuCommand type");
            LiveUnit.Assert.areEqual(flyout, menuCommand.flyout, "Invalid menuCommand flyout property value");
            LiveUnit.Assert.areEqual("1", menuCommand.label, "Invalid menuCommand label");
            LiveUnit.Assert.areEqual("c1", menuCommand.extraClass, "Invalid menuCommand extraClass");
            LiveUnit.Assert.isFalse(menuCommand.disabled, "Invalid menuCommand disabled property value");

            menuCommand.element.click();

            flyout.addEventListener("aftershow", function afterShow() {
                flyout.removeEventListener("aftershow", afterShow, false);
                complete();
            }, false);
        }

        testOverflowBehaviorOfSeparatorCommand() {
            var data = new WinJS.Binding.List([
                new Command(null, { type: Helper._CommandingSurface.Constants.typeButton, label: "2", extraClass: "c2", disabled: true }),
                new Command(null, { type: Helper._CommandingSurface.Constants.typeSeparator }),
            ]);

            this._element.style.width = "10px";
            var commandingSurface = new _CommandingSurface(this._element, {
                data: data
            });

            LiveUnit.Assert.areEqual(0, Helper._CommandingSurface.getVisibleCommandsInElement(commandingSurface._dom.actionArea).length, "Invalid number of commands in the actionarea");
            LiveUnit.Assert.areNotEqual("none", getComputedStyle(commandingSurface._dom.overflowButton).display, "Overflow button should be visible when a command overflow");
            var menuCommand = commandingSurface._dom.overflowArea.querySelectorAll(Helper._CommandingSurface.Constants.commandSelector)[1]["winControl"];
            LiveUnit.Assert.areEqual(Helper._CommandingSurface.Constants.typeSeparator, menuCommand.type, "Invalid menuCommand type");
        }

        testOverflowBehaviorDefaultPriority() {
            var data = new WinJS.Binding.List([
                new Command(null, { type: Helper._CommandingSurface.Constants.typeButton, label: "1" }),
                new Command(null, { type: Helper._CommandingSurface.Constants.typeSeparator, label: "2" }),
                new Command(null, { type: Helper._CommandingSurface.Constants.typeButton, label: "3" }),
                new Command(null, { type: Helper._CommandingSurface.Constants.typeButton, label: "4" }),
                new Command(null, { type: Helper._CommandingSurface.Constants.typeSeparator, label: "5" }),
                new Command(null, { type: Helper._CommandingSurface.Constants.typeButton, label: "6" }),
            ]);

            var commandingSurface = new _CommandingSurface(this._element, {
                data: data
            });

            // Make sure everything fits, nothing should overflow
            var args: ISizeForCommandsArgs = {
                numStandardCommands: 4,
                numSeparators: 2,
                visibleOverflowButton: false,
            };
            this.sizeForCommands(this._element, args);
            commandingSurface.forceLayout();
            LiveUnit.Assert.areEqual(6, Helper._CommandingSurface.getVisibleCommandsInElement(commandingSurface._dom.actionArea).length, "Invalid number of commands in the actionarea");
            LiveUnit.Assert.areEqual("none", getComputedStyle(commandingSurface._dom.overflowButton).display, "Overflow button should be hidden when there is no overflow");

            // Decrease size to overflow 1 command
            args = {
                numStandardCommands: 3,
                numSeparators: 2,
                visibleOverflowButton: true,
            };
            this.sizeForCommands(this._element, args);
            commandingSurface.forceLayout();
            LiveUnit.Assert.areEqual(5 - 1 /* trailing separator is hidden */, Helper._CommandingSurface.getVisibleCommandsInElement(commandingSurface._dom.actionArea).length, "Invalid number of commands in the actionarea");
            LiveUnit.Assert.areNotEqual("none", getComputedStyle(commandingSurface._dom.overflowButton).display, "Overflow button should not be hidden when there is overflow");
            LiveUnit.Assert.areEqual(1, Helper._CommandingSurface.getVisibleCommandsInElement(commandingSurface._dom.overflowArea).length, "Menu commands list has an invalid length");

            // Increase size to put command back into the actionarea
            args = {
                numStandardCommands: 4,
                numSeparators: 2,
                visibleOverflowButton: false,
            };
            this.sizeForCommands(this._element, args);
            commandingSurface.forceLayout();
            LiveUnit.Assert.areEqual(6, Helper._CommandingSurface.getVisibleCommandsInElement(commandingSurface._dom.actionArea).length, "Invalid number of commands in the actionarea");
            LiveUnit.Assert.areEqual("none", getComputedStyle(commandingSurface._dom.overflowButton).display, "Overflow button should be hidden when there is no overflow");
            LiveUnit.Assert.areEqual(0, Helper._CommandingSurface.getVisibleCommandsInElement(commandingSurface._dom.overflowArea).length, "Menu commands list has an invalid length");

            // Decrease size to overflow 2 commands
            args = {
                numStandardCommands: 3,
                numSeparators: 1,
                visibleOverflowButton: true,
            };
            this.sizeForCommands(this._element, args);
            commandingSurface.forceLayout();
            LiveUnit.Assert.areEqual(4, Helper._CommandingSurface.getVisibleCommandsInElement(commandingSurface._dom.actionArea).length, "Invalid number of commands in the actionarea");
            LiveUnit.Assert.areNotEqual("none", getComputedStyle(commandingSurface._dom.overflowButton).display, "Overflow button should not be hidden when there is overflow");
            LiveUnit.Assert.areEqual(2 - 1 /* leading separator is hidden */, Helper._CommandingSurface.getVisibleCommandsInElement(commandingSurface._dom.overflowArea).length, "Menu commands list has an invalid length");

            // Decrease size to overflow 3 commands
            args = {
                numStandardCommands: 2,
                numSeparators: 1,
                visibleOverflowButton: true,
            };
            this.sizeForCommands(this._element, args);
            commandingSurface.forceLayout();
            LiveUnit.Assert.areEqual(3, Helper._CommandingSurface.getVisibleCommandsInElement(commandingSurface._dom.actionArea).length, "Invalid number of commands in the actionarea");
            LiveUnit.Assert.areNotEqual("none", getComputedStyle(commandingSurface._dom.overflowButton).display, "Overflow button should not be hidden when there is overflow");
            LiveUnit.Assert.areEqual(3, Helper._CommandingSurface.getVisibleCommandsInElement(commandingSurface._dom.overflowArea).length, "Menu commands list has an invalid length");

            // Decrease size to overflow 4 commands
            args = {
                numStandardCommands: 1,
                numSeparators: 1,
                visibleOverflowButton: true,
            };
            this.sizeForCommands(this._element, args);
            commandingSurface.forceLayout();
            LiveUnit.Assert.areEqual(2 - 1 /* trailing separator is hidden */, Helper._CommandingSurface.getVisibleCommandsInElement(commandingSurface._dom.actionArea).length, "Invalid number of commands in the actionarea");
            LiveUnit.Assert.areNotEqual("none", getComputedStyle(commandingSurface._dom.overflowButton).display, "Overflow button should not be hidden when there is overflow");
            LiveUnit.Assert.areEqual(4, Helper._CommandingSurface.getVisibleCommandsInElement(commandingSurface._dom.overflowArea).length, "Menu commands list has an invalid length");

            // Decrease size to overflow 5 commands
            args = {
                numStandardCommands: 1,
                numSeparators: 0,
                visibleOverflowButton: true,
            };
            this.sizeForCommands(this._element, args);
            commandingSurface.forceLayout();
            LiveUnit.Assert.areEqual(1, Helper._CommandingSurface.getVisibleCommandsInElement(commandingSurface._dom.actionArea).length, "Invalid number of commands in the actionarea");
            LiveUnit.Assert.areNotEqual("none", getComputedStyle(commandingSurface._dom.overflowButton).display, "Overflow button should not be hidden when there is overflow");
            LiveUnit.Assert.areEqual(5 - 1 /* leading separator is hidden */, Helper._CommandingSurface.getVisibleCommandsInElement(commandingSurface._dom.overflowArea).length, "Menu commands list has an invalid length");

            // Decrease size to overflow 6 commands
            args = {
                numStandardCommands: 0,
                numSeparators: 0,
                visibleOverflowButton: true,
            };
            this.sizeForCommands(this._element, args);
            commandingSurface.forceLayout();
            LiveUnit.Assert.areEqual(0, Helper._CommandingSurface.getVisibleCommandsInElement(commandingSurface._dom.actionArea).length, "Invalid number of commands in the actionarea");
            LiveUnit.Assert.areNotEqual("none", getComputedStyle(commandingSurface._dom.overflowButton).display, "Overflow button should not be hidden when there is overflow");
            LiveUnit.Assert.areEqual(6, Helper._CommandingSurface.getVisibleCommandsInElement(commandingSurface._dom.overflowArea).length, "Menu commands list has an invalid length");
        }

        testOverflowBehaviorDefaultPriorityWithCustomContent() {
            var customEl1 = document.createElement("div");
            customEl1.style.width = "200px";
            customEl1.style.height = "50px";

            var customEl2 = document.createElement("div");
            customEl2.style.width = "350px";
            customEl2.style.height = "50px";

            var data = new WinJS.Binding.List([
                new Command(null, { type: Helper._CommandingSurface.Constants.typeButton, label: "1" }),
                new Command(customEl1, { type: Helper._CommandingSurface.Constants.typeContent, label: "2" }),
                new Command(customEl2, { type: Helper._CommandingSurface.Constants.typeContent, label: "3" }),
            ]);

            var commandingSurface = new _CommandingSurface(this._element, {
                data: data
            });

            var customContent1Width = commandingSurface._getCommandWidth(data.getAt(1));
            var customContent2Width = commandingSurface._getCommandWidth(data.getAt(2));

            // Make sure everything fits, nothing should overflow
            var args: ISizeForCommandsArgs = {
                numStandardCommands: 1,
                numSeparators: 0,
                additionalWidth: customContent1Width + customContent2Width,
                visibleOverflowButton: false,
            };
            this.sizeForCommands(this._element, args);
            commandingSurface.forceLayout();
            LiveUnit.Assert.areEqual(3, Helper._CommandingSurface.getVisibleCommandsInElement(commandingSurface._dom.actionArea).length, "Invalid number of commands in the actionarea");
            LiveUnit.Assert.areEqual("none", getComputedStyle(commandingSurface._dom.overflowButton).display, "Overflow button should be hidden when there is no overflow");

            // Decrease size to overflow 1 command
            args = {
                numStandardCommands: 1,
                numSeparators: 0,
                additionalWidth: customContent1Width,
                visibleOverflowButton: true,
            };
            this.sizeForCommands(this._element, args);
            commandingSurface.forceLayout();
            LiveUnit.Assert.areEqual(2, Helper._CommandingSurface.getVisibleCommandsInElement(commandingSurface._dom.actionArea).length, "Invalid number of commands in the actionarea");
            LiveUnit.Assert.areNotEqual("none", getComputedStyle(commandingSurface._dom.overflowButton).display, "Overflow button should not be hidden when there is overflow");
            LiveUnit.Assert.areEqual(1, Helper._CommandingSurface.getVisibleCommandsInElement(commandingSurface._dom.overflowArea).length, "Menu commands list has an invalid length");

            // Decrease size to overflow 2 commands
            args = {
                numStandardCommands: 1,
                numSeparators: 0,
                additionalWidth: customContent1Width - 1,
                visibleOverflowButton: true,
            };
            this.sizeForCommands(this._element, args);
            commandingSurface.forceLayout();
            LiveUnit.Assert.areEqual(1, Helper._CommandingSurface.getVisibleCommandsInElement(commandingSurface._dom.actionArea).length, "Invalid number of commands in the actionarea");
            LiveUnit.Assert.areNotEqual("none", getComputedStyle(commandingSurface._dom.overflowButton).display, "Overflow button should not be hidden when there is overflow");
            LiveUnit.Assert.areEqual(2, Helper._CommandingSurface.getVisibleCommandsInElement(commandingSurface._dom.overflowArea).length, "Menu commands list has an invalid length");
        }

        testOverflowBehaviorCustomPriorityContentInFlyout(complete) {
            var createCustomElement = (text: string) => {
                var customEl = document.createElement("div");
                var customContent = document.createElement("div");
                customContent.style.width = "200px";
                customContent.style.height = "50px";
                customContent.innerHTML = text;
                customContent.style.backgroundColor = "red";
                customEl.appendChild(customContent);
                return customEl;
            }

            var data = new WinJS.Binding.List([
                new Command(createCustomElement("custom 1"), { type: Helper._CommandingSurface.Constants.typeContent, label: "1", priority: 5, section: Helper._CommandingSurface.Constants.secondaryCommandSection }),
                new Command(createCustomElement("custom 2"), { type: Helper._CommandingSurface.Constants.typeContent, label: "2", priority: 5, section: Helper._CommandingSurface.Constants.secondaryCommandSection }),
            ]);

            var commandingSurface = new _CommandingSurface(this._element, {
                data: data
            });

            commandingSurface._dom.overflowButton.click(); // TODO: replace with show() once API exists

            // Click on the first menu item
            var menuCommand = (<HTMLElement> commandingSurface._dom.overflowArea.children[0]);
            menuCommand.click();
            LiveUnit.Assert.areEqual("custom 1", commandingSurface._contentFlyoutInterior.textContent, "The custom content flyout has invalid content");

            var testSecondCommandClick = () => {
                commandingSurface._contentFlyout.removeEventListener("afterhide", testSecondCommandClick);

                // Click on the second menu item
                menuCommand = (<HTMLElement> commandingSurface._dom.overflowArea.children[1]);
                menuCommand.click();
                LiveUnit.Assert.areEqual("custom 2", commandingSurface._contentFlyoutInterior.textContent, "The custom content flyout has invalid content");

                complete();
            };

            commandingSurface._contentFlyout.addEventListener("afterhide", testSecondCommandClick);
            commandingSurface._contentFlyout.hide();
        }

        testOverflowBehaviorCustomPriority() {
            var customEl = document.createElement("div");
            var customContent = document.createElement("div");
            customContent.style.width = "200px";
            customContent.style.height = "50px";
            customContent.innerHTML = "custom 2";
            customContent.style.backgroundColor = "red";
            customEl.appendChild(customContent);

            var data = new WinJS.Binding.List([
                new Command(null, { type: Helper._CommandingSurface.Constants.typeButton, label: "1", priority: 1 }),
                new Command(customEl, { type: Helper._CommandingSurface.Constants.typeContent, label: "2", priority: 5 }),
                new Command(null, { type: Helper._CommandingSurface.Constants.typeSeparator, priority: 2 }),
                new Command(null, { type: Helper._CommandingSurface.Constants.typeButton, label: "3", priority: 3 }),
                new Command(null, { type: Helper._CommandingSurface.Constants.typeButton, label: "4", priority: 2 }),
                new Command(null, { type: Helper._CommandingSurface.Constants.typeButton, label: "5", priority: 4 }),
                new Command(null, { type: Helper._CommandingSurface.Constants.typeSeparator, priority: 5 }),
                new Command(null, { type: Helper._CommandingSurface.Constants.typeButton, label: "6", priority: 5 }),
                new Command(null, { type: Helper._CommandingSurface.Constants.typeButton, label: "sec 1", section: Helper._CommandingSurface.Constants.secondaryCommandSection }),
                new Command(null, { type: Helper._CommandingSurface.Constants.typeButton, label: "sec 2", section: Helper._CommandingSurface.Constants.secondaryCommandSection }),
            ]);

            var commandingSurface = new _CommandingSurface(this._element, {
                data: data
            });

            var customContentWidth = commandingSurface._getCommandWidth(data.getAt(1));

            // Make sure everything fits, nothing should overflow
            var args: ISizeForCommandsArgs = {
                numStandardCommands: 5,
                numSeparators: 2,
                additionalWidth: customContentWidth,
                visibleOverflowButton: true,
            };
            this.sizeForCommands(this._element, args);
            commandingSurface.forceLayout();
            LiveUnit.Assert.areEqual(8, Helper._CommandingSurface.getVisibleCommandsInElement(commandingSurface._dom.actionArea).length, "Invalid number of commands in the actionarea");
            LiveUnit.Assert.areNotEqual("none", getComputedStyle(commandingSurface._dom.overflowButton).display, "Overflow button should be visble because there are secondary commands");
            LiveUnit.Assert.areEqual(2, Helper._CommandingSurface.getVisibleCommandsInElement(commandingSurface._dom.overflowArea).length, "Menu commands list has an invalid length");

            // Decrease size to overflow priority 5 commands
            args = {
                numStandardCommands: 5,
                numSeparators: 2,
                additionalWidth: customContentWidth - 1,
                visibleOverflowButton: true,
            };
            this.sizeForCommands(this._element, args);
            commandingSurface.forceLayout();
            LiveUnit.Assert.areEqual(5, Helper._CommandingSurface.getVisibleCommandsInElement(commandingSurface._dom.actionArea).length, "Invalid number of commands in the actionarea");
            var expectedMenuCommands = 6 /* 2 secondary commands + 1 separator + 2 primary commands with 1 separator */;
            var visibleMenuCommands = Helper._CommandingSurface.getVisibleCommandsInElement(commandingSurface._dom.overflowArea);
            LiveUnit.Assert.areEqual(expectedMenuCommands, visibleMenuCommands.length, "Menu commands list has an invalid length");
            Helper._CommandingSurface.verifyOverflowMenuContent(visibleMenuCommands, ["2", Helper._CommandingSurface.Constants.typeSeparator, "6", Helper._CommandingSurface.Constants.typeSeparator, "sec 1", "sec 2"]);

            // Decrease size to overflow priority 4 commands
            args = {
                numStandardCommands: 3,
                numSeparators: 1,
                visibleOverflowButton: true,
            };
            this.sizeForCommands(this._element, args);
            commandingSurface.forceLayout();
            LiveUnit.Assert.areEqual(4, Helper._CommandingSurface.getVisibleCommandsInElement(commandingSurface._dom.actionArea).length, "Invalid number of commands in the actionarea");
            var expectedMenuCommands = 7 /* 2 secondary commands + 1 separator + 3 primary commands with 1 separator */;
            var visibleMenuCommands = Helper._CommandingSurface.getVisibleCommandsInElement(commandingSurface._dom.overflowArea);
            LiveUnit.Assert.areEqual(expectedMenuCommands, visibleMenuCommands.length, "Menu commands list has an invalid length");
            Helper._CommandingSurface.verifyOverflowMenuContent(visibleMenuCommands, ["2", "5", Helper._CommandingSurface.Constants.typeSeparator, "6", Helper._CommandingSurface.Constants.typeSeparator, "sec 1", "sec 2"]);

            // Decrease size to overflow priority 3 commands
            args = {
                numStandardCommands: 2,
                numSeparators: 1,
                visibleOverflowButton: true,
            };
            this.sizeForCommands(this._element, args);
            commandingSurface.forceLayout();
            LiveUnit.Assert.areEqual(3, Helper._CommandingSurface.getVisibleCommandsInElement(commandingSurface._dom.actionArea).length, "Invalid number of commands in the actionarea");
            var expectedMenuCommands = 8 /* 2 secondary commands + 1 separator + 4 primary commands with 1 separator */;
            var visibleMenuCommands = Helper._CommandingSurface.getVisibleCommandsInElement(commandingSurface._dom.overflowArea);
            LiveUnit.Assert.areEqual(expectedMenuCommands, visibleMenuCommands.length, "Menu commands list has an invalid length");
            Helper._CommandingSurface.verifyOverflowMenuContent(visibleMenuCommands, ["2", "3", "5", Helper._CommandingSurface.Constants.typeSeparator, "6", Helper._CommandingSurface.Constants.typeSeparator, "sec 1", "sec 2"]);

            // Decrease size to overflow priority 2 commands
            args = {
                numStandardCommands: 1,
                numSeparators: 0,
                visibleOverflowButton: true,
            };
            this.sizeForCommands(this._element, args);
            commandingSurface.forceLayout();
            LiveUnit.Assert.areEqual(1, Helper._CommandingSurface.getVisibleCommandsInElement(commandingSurface._dom.actionArea).length, "Invalid number of commands in the actionarea");
            var expectedMenuCommands = 10 /* 2 secondary commands + 1 separator + 5 primary commands with 2 separators */;
            var visibleMenuCommands = Helper._CommandingSurface.getVisibleCommandsInElement(commandingSurface._dom.overflowArea);
            LiveUnit.Assert.areEqual(expectedMenuCommands, visibleMenuCommands.length, "Menu commands list has an invalid length");
            Helper._CommandingSurface.verifyOverflowMenuContent(visibleMenuCommands, ["2", Helper._CommandingSurface.Constants.typeSeparator, "3", "4", "5", Helper._CommandingSurface.Constants.typeSeparator, "6", Helper._CommandingSurface.Constants.typeSeparator, "sec 1", "sec 2"]);

            // Decrease size to overflow priority 1 commands
            args = {
                numStandardCommands: 0,
                numSeparators: 0,
                visibleOverflowButton: true,
            };
            this.sizeForCommands(this._element, args);
            commandingSurface.forceLayout();
            LiveUnit.Assert.areEqual(0, Helper._CommandingSurface.getVisibleCommandsInElement(commandingSurface._dom.actionArea).length, "Invalid number of commands in the actionarea");
            var expectedMenuCommands = 11 /* 2 secondary commands + 1 separator + 6 primary commands with 2 separator */;
            var visibleMenuCommands = Helper._CommandingSurface.getVisibleCommandsInElement(commandingSurface._dom.overflowArea);
            LiveUnit.Assert.areEqual(expectedMenuCommands, visibleMenuCommands.length, "Menu commands list has an invalid length");
            Helper._CommandingSurface.verifyOverflowMenuContent(visibleMenuCommands, ["1", "2", Helper._CommandingSurface.Constants.typeSeparator, "3", "4", "5", Helper._CommandingSurface.Constants.typeSeparator, "6", Helper._CommandingSurface.Constants.typeSeparator, "sec 1", "sec 2"]);
        }

        testMinWidth() {
            var data = new WinJS.Binding.List([
                new Command(null, { type: Helper._CommandingSurface.Constants.typeContent, label: "1" }),
            ]);
            this._element.style.width = "10px";
            var commandingSurface = new _CommandingSurface(this._element, {
                data: data
            });

            LiveUnit.Assert.areEqual(Helper._CommandingSurface.Constants.commandingSurfaceMinWidth, parseInt(getComputedStyle(this._element).width, 10), "Invalid min width of commandingSurface element");
        }

        testOverflowAreaContainerHeightWhenThereIsNoOverflow() {
            var data = new WinJS.Binding.List([
                new Command(null, { type: Helper._CommandingSurface.Constants.typeContent, label: "1" }),
                new Command(null, { type: Helper._CommandingSurface.Constants.typeContent, label: "2" }),
            ]);

            var commandingSurface = new _CommandingSurface(this._element, {
                data: data
            });

            LiveUnit.Assert.areEqual(0, WinJS.Utilities.getTotalHeight(commandingSurface._dom.overflowArea), "Invalid height for the overflowarea container when there are no commands that overflow");
        }

        testOverflowAreaContainerSize() {
            var data = new WinJS.Binding.List([
                new Command(null, { type: Helper._CommandingSurface.Constants.typeButton, label: "1" }),
                new Command(null, { type: Helper._CommandingSurface.Constants.typeButton, label: "2" }),
                new Command(null, { type: Helper._CommandingSurface.Constants.typeButton, label: "3" }),
                new Command(null, { type: Helper._CommandingSurface.Constants.typeButton, label: "4" }),
                new Command(null, { type: Helper._CommandingSurface.Constants.typeButton, label: "5" }),
                new Command(null, { type: Helper._CommandingSurface.Constants.typeButton, label: "6" }),
                new Command(null, { type: Helper._CommandingSurface.Constants.typeButton, label: "1", section: Helper._CommandingSurface.Constants.secondaryCommandSection }),
                new Command(null, { type: Helper._CommandingSurface.Constants.typeButton, label: "this is a really long label this is a really long label this is a really long label this is a really long label this is a really long label this is a really long label this is a really long label this is a really long label this is a really long label this is a really long label this is a really long label this is a really long label this is a really long label this is a really long label this is a really long label this is a really long label ", section: Helper._CommandingSurface.Constants.secondaryCommandSection }),
            ]);
            this._element.style.width = "10px";
            var commandingSurface = new _CommandingSurface(this._element, {
                data: data
            });

            // Make sure primary commands fit exactly
            var args: ISizeForCommandsArgs = {
                numStandardCommands: 6,
                visibleOverflowButton: true,
            };
            this.sizeForCommands(this._element, args);
            //this._element.style.width = width + "px";
            commandingSurface.forceLayout();

            commandingSurface._dom.overflowButton.click(); // TODO: replace with show() once API exists

            LiveUnit.Assert.areEqual(2, Helper._CommandingSurface.getVisibleCommandsInElement(commandingSurface._dom.overflowArea).length, "There should only be 2 commands in the overflowarea");
            LiveUnit.Assert.areEqual(2 * Helper._CommandingSurface.Constants.overflowCommandHeight, WinJS.Utilities.getTotalHeight(commandingSurface._dom.overflowArea), "Invalid height for the overflowarea container");
            LiveUnit.Assert.areEqual(parseInt(this._element.style.width), WinJS.Utilities.getTotalWidth(commandingSurface._dom.overflowArea), "Invalid width for the overflowarea container");
            LiveUnit.Assert.areEqual(commandingSurface.element, commandingSurface._dom.overflowArea.parentNode, "Invalid parent for the overflowarea container");
            LiveUnit.Assert.areEqual(commandingSurface.element, commandingSurface._dom.actionArea.parentNode, "Invalid parent for the actionarea container");
        }

        testOverflowMaxHeightForOnlySecondaryCommands() {
            var data = new WinJS.Binding.List([
                new Command(null, { type: Helper._CommandingSurface.Constants.typeButton, label: "1", section: Helper._CommandingSurface.Constants.secondaryCommandSection }),
                new Command(null, { type: Helper._CommandingSurface.Constants.typeButton, label: "2", section: Helper._CommandingSurface.Constants.secondaryCommandSection }),
                new Command(null, { type: Helper._CommandingSurface.Constants.typeButton, label: "3", section: Helper._CommandingSurface.Constants.secondaryCommandSection }),
                new Command(null, { type: Helper._CommandingSurface.Constants.typeButton, label: "4", section: Helper._CommandingSurface.Constants.secondaryCommandSection }),
                new Command(null, { type: Helper._CommandingSurface.Constants.typeButton, label: "5", section: Helper._CommandingSurface.Constants.secondaryCommandSection }),
                new Command(null, { type: Helper._CommandingSurface.Constants.typeButton, label: "6", section: Helper._CommandingSurface.Constants.secondaryCommandSection }),
                new Command(null, { type: Helper._CommandingSurface.Constants.typeButton, label: "7", section: Helper._CommandingSurface.Constants.secondaryCommandSection }),
                new Command(null, { type: Helper._CommandingSurface.Constants.typeButton, label: "8", section: Helper._CommandingSurface.Constants.secondaryCommandSection }),
                new Command(null, { type: Helper._CommandingSurface.Constants.typeButton, label: "9", section: Helper._CommandingSurface.Constants.secondaryCommandSection }),
            ]);
            this._element.style.width = "1000px";
            var commandingSurface = new _CommandingSurface(this._element, {
                data: data
            });

            commandingSurface._dom.overflowButton.click(); // TODO: replace with show() once API exists

            LiveUnit.Assert.areEqual(4.5 * Helper._CommandingSurface.Constants.overflowCommandHeight, WinJS.Utilities.getTotalHeight(commandingSurface._dom.overflowArea), "Invalid height for the overflowarea container");
            LiveUnit.Assert.areEqual(9, Helper._CommandingSurface.getVisibleCommandsInElement(commandingSurface._dom.overflowArea).length, "There should be 9 commands in the overflowarea");
        }

        testOverflowMaxHeightForMixedCommands() {
            var data = new WinJS.Binding.List([
                new Command(null, { type: Helper._CommandingSurface.Constants.typeButton, label: "1" }),
                new Command(null, { type: Helper._CommandingSurface.Constants.typeButton, label: "2" }),
                new Command(null, { type: Helper._CommandingSurface.Constants.typeButton, label: "3" }),
                new Command(null, { type: Helper._CommandingSurface.Constants.typeButton, label: "4" }),
                new Command(null, { type: Helper._CommandingSurface.Constants.typeButton, label: "5" }),
                new Command(null, { type: Helper._CommandingSurface.Constants.typeButton, label: "6" }),
                new Command(null, { type: Helper._CommandingSurface.Constants.typeButton, label: "7" }),
                new Command(null, { type: Helper._CommandingSurface.Constants.typeButton, label: "8" }),
                new Command(null, { type: Helper._CommandingSurface.Constants.typeButton, label: "s1", section: Helper._CommandingSurface.Constants.secondaryCommandSection }),
                new Command(null, { type: Helper._CommandingSurface.Constants.typeButton, label: "s2", section: Helper._CommandingSurface.Constants.secondaryCommandSection }),
                new Command(null, { type: Helper._CommandingSurface.Constants.typeButton, label: "s3", section: Helper._CommandingSurface.Constants.secondaryCommandSection }),
                new Command(null, { type: Helper._CommandingSurface.Constants.typeButton, label: "s4", section: Helper._CommandingSurface.Constants.secondaryCommandSection }),
                new Command(null, { type: Helper._CommandingSurface.Constants.typeButton, label: "s5", section: Helper._CommandingSurface.Constants.secondaryCommandSection }),
                new Command(null, { type: Helper._CommandingSurface.Constants.typeButton, label: "s6", section: Helper._CommandingSurface.Constants.secondaryCommandSection }),
                new Command(null, { type: Helper._CommandingSurface.Constants.typeButton, label: "s7", section: Helper._CommandingSurface.Constants.secondaryCommandSection }),
            ]);
            this._element.style.width = "320px";
            var commandingSurface = new _CommandingSurface(this._element, {
                data: data
            });

            commandingSurface._dom.overflowButton.click(); // TODO: replace with show() once API exists

            LiveUnit.Assert.areEqual(4.5 * Helper._CommandingSurface.Constants.overflowCommandHeight, WinJS.Utilities.getTotalHeight(commandingSurface._dom.overflowArea), "Invalid height for the overflowarea container");
        }

        testKeyboarding_Opened(complete) {
            var Key = WinJS.Utilities.Key;
            var firstEL = document.createElement("button");
            var data = new WinJS.Binding.List([
                new Command(firstEL, { type: Helper._CommandingSurface.Constants.typeButton, label: "1" }),
                new Command(null, { type: Helper._CommandingSurface.Constants.typeButton, label: "2" }),
                new Command(null, { type: Helper._CommandingSurface.Constants.typeButton, label: "3", hidden: true }),
                new Command(null, { type: Helper._CommandingSurface.Constants.typeButton, label: "4" }),
                new Command(null, { type: Helper._CommandingSurface.Constants.typeButton, label: "s1", section: Helper._CommandingSurface.Constants.secondaryCommandSection }),
                new Command(null, { type: Helper._CommandingSurface.Constants.typeButton, label: "s2", section: Helper._CommandingSurface.Constants.secondaryCommandSection }),
                new Command(null, { type: Helper._CommandingSurface.Constants.typeButton, label: "s3", section: Helper._CommandingSurface.Constants.secondaryCommandSection }),
                new Command(null, { type: Helper._CommandingSurface.Constants.typeButton, label: "s4", section: Helper._CommandingSurface.Constants.secondaryCommandSection }),
            ]);
            this._element.style.width = "320px";
            var commandingSurface = new _CommandingSurface(this._element, {
                data: data
            });

            commandingSurface._dom.overflowButton.click(); // TODO: replace with show() once API exists

            commandingSurface.element.focus();
            setTimeout(function () {
                Helper.keydown(commandingSurface.element, Key.rightArrow);
                LiveUnit.Assert.areEqual(firstEL, document.activeElement);
                LiveUnit.Assert.areEqual("1", document.activeElement.textContent);

                Helper.keydown(commandingSurface.element, Key.end);
                LiveUnit.Assert.areEqual("s4", document.activeElement.textContent);

                Helper.keydown(commandingSurface.element, Key.home);
                LiveUnit.Assert.areEqual("1", document.activeElement.textContent);

                Helper.keydown(commandingSurface.element, Key.rightArrow);
                LiveUnit.Assert.areEqual("2", document.activeElement.textContent);

                Helper.keydown(commandingSurface.element, Key.downArrow);
                LiveUnit.Assert.areEqual("4", document.activeElement.textContent, "Down arrow should skip '3' because that command is hidden");

                Helper.keydown(commandingSurface.element, Key.rightArrow);
                LiveUnit.Assert.areEqual(commandingSurface._dom.overflowButton, document.activeElement);

                Helper.keydown(commandingSurface.element, Key.rightArrow);
                LiveUnit.Assert.areEqual("s1", document.activeElement.textContent);

                Helper.keydown(commandingSurface.element, Key.downArrow);
                LiveUnit.Assert.areEqual("s2", document.activeElement.textContent);

                Helper.keydown(commandingSurface.element, Key.leftArrow);
                LiveUnit.Assert.areEqual("s1", document.activeElement.textContent);

                Helper.keydown(commandingSurface.element, Key.upArrow);
                LiveUnit.Assert.areEqual(commandingSurface._dom.overflowButton, document.activeElement);

                Helper.keydown(commandingSurface.element, Key.upArrow);
                LiveUnit.Assert.areEqual("4", document.activeElement.textContent);

                Helper.keydown(commandingSurface.element, Key.upArrow);
                LiveUnit.Assert.areEqual("2", document.activeElement.textContent, "Up arrow should skip '3' because that command is hidden");
                complete();
            });
        }

        xtestKeyboarding_Closed(complete) {
            var Key = WinJS.Utilities.Key;
            var firstEL = document.createElement("button");
            var data = new WinJS.Binding.List([
                new Command(firstEL, { type: Helper._CommandingSurface.Constants.typeButton, icon: "1", label: "1" }),
                new Command(null, { type: Helper._CommandingSurface.Constants.typeButton, icon: "2", label: "2", disabled: true }),
                new Command(null, { type: Helper._CommandingSurface.Constants.typeButton, icon: "3", label: "3" }),
                new Command(null, { type: Helper._CommandingSurface.Constants.typeButton, icon: "4", label: "4" }),
                new Command(null, { type: Helper._CommandingSurface.Constants.typeButton, icon: "5", label: "s1", section: Helper._CommandingSurface.Constants.secondaryCommandSection }),
                new Command(null, { type: Helper._CommandingSurface.Constants.typeButton, icon: "6", label: "s2", section: Helper._CommandingSurface.Constants.secondaryCommandSection }),
                new Command(null, { type: Helper._CommandingSurface.Constants.typeButton, icon: "7", label: "s3", section: Helper._CommandingSurface.Constants.secondaryCommandSection }),
                new Command(null, { type: Helper._CommandingSurface.Constants.typeButton, icon: "8", label: "s4", section: Helper._CommandingSurface.Constants.secondaryCommandSection })
            ]);
            this._element.style.width = "10px";
            var commandingSurface = new _CommandingSurface(this._element, {
                data: data
            });

            var args: ISizeForCommandsArgs = {
                numStandardCommands: 3,
                visibleOverflowButton: true,
            };
            this.sizeForCommands(this._element, args);
            commandingSurface.forceLayout();

            // The actionarea should only show | 1 | 2 (disabled) | 3  | ... |
            commandingSurface.element.focus();
            setTimeout(function () {
                Helper.keydown(commandingSurface.element, Key.downArrow);
                LiveUnit.Assert.areEqual(firstEL, document.activeElement);
                LiveUnit.Assert.areEqual("1", document.activeElement.textContent);

                Helper.keydown(commandingSurface.element, Key.end);
                LiveUnit.Assert.areEqual(commandingSurface._dom.overflowButton, document.activeElement);

                Helper.keydown(commandingSurface.element, Key.home);
                LiveUnit.Assert.areEqual("1", document.activeElement.textContent);

                Helper.keydown(commandingSurface.element, Key.rightArrow);
                LiveUnit.Assert.areEqual("3", document.activeElement.textContent, "Right arrow, should skip '2' because that command is disabled");

                Helper.keydown(commandingSurface.element, Key.downArrow);
                LiveUnit.Assert.areEqual(commandingSurface._dom.overflowButton, document.activeElement);

                Helper.keydown(commandingSurface.element, Key.rightArrow);
                LiveUnit.Assert.areEqual(commandingSurface._dom.overflowButton, document.activeElement);

                Helper.keydown(commandingSurface.element, Key.leftArrow);
                LiveUnit.Assert.areEqual("3", document.activeElement.textContent);

                Helper.keydown(commandingSurface.element, Key.upArrow);
                LiveUnit.Assert.areEqual("1", document.activeElement.textContent, "Up arrow, should skip '2' because that command is disabled");
                complete();
            });
        }

        testKeyboardingWithCustomContent(complete) {
            var Key = WinJS.Utilities.Key;
            var firstEL = document.createElement("button");
            var customEl = document.createElement("div");
            var firstCheckBox = document.createElement("input");
            firstCheckBox.type = "checkbox";
            var secondCheckBox = document.createElement("input");
            secondCheckBox.type = "checkbox";
            customEl.appendChild(firstCheckBox);
            customEl.appendChild(secondCheckBox);
            var lastEl = document.createElement("button");
            var data = new WinJS.Binding.List([
                new Command(firstEL, { type: Helper._CommandingSurface.Constants.typeButton, label: "1" }),
                new Command(customEl, { type: Helper._CommandingSurface.Constants.typeContent, label: "2", firstElementFocus: firstCheckBox, lastElementFocus: secondCheckBox }),
                new Command(lastEl, { type: Helper._CommandingSurface.Constants.typeButton, label: "3" }),
            ]);
            this._element.style.width = "10px";
            var commandingSurface = new _CommandingSurface(this._element, {
                data: data
            });

            var customContentWidth = commandingSurface._getCommandWidth(data.getAt(1));
            var args: ISizeForCommandsArgs = {
                numStandardCommands: 2,
                additionalWidth: customContentWidth,
                visibleOverflowButton: false,
            };
            this.sizeForCommands(this._element, args);
            commandingSurface.forceLayout();

            // The actionarea should show | 1 | 2 (custom) | 3 |

            commandingSurface.element.focus();
            setTimeout(function () {
                Helper.keydown(commandingSurface.element, Key.rightArrow);
                LiveUnit.Assert.areEqual(firstEL, document.activeElement);

                Helper.keydown(commandingSurface.element, Key.end);
                LiveUnit.Assert.areEqual(lastEl, document.activeElement);

                Helper.keydown(commandingSurface.element, Key.leftArrow);
                LiveUnit.Assert.areEqual(secondCheckBox, document.activeElement);

                Helper.keydown(commandingSurface.element, Key.leftArrow);
                LiveUnit.Assert.areEqual(firstEL, document.activeElement);

                Helper.keydown(commandingSurface.element, Key.rightArrow);
                LiveUnit.Assert.areEqual(firstCheckBox, document.activeElement);

                Helper.keydown(commandingSurface.element, Key.home);
                LiveUnit.Assert.areEqual(firstEL, document.activeElement);
                complete();
            });
        }

        testDataEdits(complete) {
            var Key = WinJS.Utilities.Key;
            var firstEL = document.createElement("button");
            var data = new WinJS.Binding.List([
                new Command(firstEL, { type: Helper._CommandingSurface.Constants.typeButton, label: "1" }),
                new Command(null, { type: Helper._CommandingSurface.Constants.typeButton, label: "2" }),
                new Command(null, { type: Helper._CommandingSurface.Constants.typeButton, label: "3" }),
                new Command(null, { type: Helper._CommandingSurface.Constants.typeButton, label: "4" }),
                new Command(null, { type: Helper._CommandingSurface.Constants.typeButton, label: "s1", section: Helper._CommandingSurface.Constants.secondaryCommandSection }),
                new Command(null, { type: Helper._CommandingSurface.Constants.typeButton, label: "s2", section: Helper._CommandingSurface.Constants.secondaryCommandSection }),
                new Command(null, { type: Helper._CommandingSurface.Constants.typeButton, label: "s3", section: Helper._CommandingSurface.Constants.secondaryCommandSection }),
                new Command(null, { type: Helper._CommandingSurface.Constants.typeButton, label: "s4", section: Helper._CommandingSurface.Constants.secondaryCommandSection }),
            ]);
            this._element.style.width = "10px";
            var commandingSurface = new _CommandingSurface(this._element, {
                data: data
            });

            var args: ISizeForCommandsArgs = {
                numStandardCommands: 3,
                visibleOverflowButton: true,
            };
            this.sizeForCommands(this._element, args);
            commandingSurface.forceLayout();

            // The actionarea should now show | 1 | 2 | 3  | ... |
            LiveUnit.Assert.areEqual(3, Helper._CommandingSurface.getVisibleCommandsInElement(commandingSurface._dom.actionArea).length);

            // Delete item wth label 3
            commandingSurface.data.splice(2, 1)

            WinJS.Utilities.Scheduler.schedule(() => {
                LiveUnit.Assert.areEqual("4", Helper._CommandingSurface.getVisibleCommandsInElement(commandingSurface._dom.actionArea)[2].textContent);

                // The actionarea should now show | 1 | 2 | 4  | ... |
                LiveUnit.Assert.areEqual(3, Helper._CommandingSurface.getVisibleCommandsInElement(commandingSurface._dom.actionArea).length);

                commandingSurface.data.splice(0, 0, new Command(null, { type: Helper._CommandingSurface.Constants.typeButton, label: "new" }));

                WinJS.Utilities.Scheduler.schedule(() => {
                    var visibleCommands = Helper._CommandingSurface.getVisibleCommandsInElement(commandingSurface._dom.actionArea);
                    LiveUnit.Assert.areEqual("new", visibleCommands[0].textContent);
                    LiveUnit.Assert.areEqual("1", visibleCommands[1].textContent);
                    LiveUnit.Assert.areEqual("2", visibleCommands[2].textContent);

                    // The actionarea should now show | new | 1 | 2  | ... |
                    LiveUnit.Assert.areEqual(3, Helper._CommandingSurface.getVisibleCommandsInElement(commandingSurface._dom.actionArea).length);

                    this._element.style.width = "10px";
                    commandingSurface.forceLayout();

                    // Delete the first element
                    commandingSurface.data.splice(0, 1);

                    WinJS.Utilities.Scheduler.schedule(() => {
                        LiveUnit.Assert.areEqual(0, Helper._CommandingSurface.getVisibleCommandsInElement(commandingSurface._dom.actionArea).length);
                        LiveUnit.Assert.areEqual(8, Helper._CommandingSurface.getVisibleCommandsInElement(commandingSurface._dom.overflowArea).length);

                        complete();
                    });
                }, WinJS.Utilities.Scheduler.Priority.high);
            }, WinJS.Utilities.Scheduler.Priority.high);
        }

        testDataEditEmptyScenario(complete) {
            var Key = WinJS.Utilities.Key;
            var firstEL = document.createElement("button");
            var data = new WinJS.Binding.List([
                new Command(firstEL, { type: Helper._CommandingSurface.Constants.typeButton, label: "1" }),
                new Command(null, { type: Helper._CommandingSurface.Constants.typeButton, label: "2" }),
                new Command(null, { type: Helper._CommandingSurface.Constants.typeButton, label: "3" }),
                new Command(null, { type: Helper._CommandingSurface.Constants.typeButton, label: "4" }),
                new Command(null, { type: Helper._CommandingSurface.Constants.typeButton, label: "s1", section: Helper._CommandingSurface.Constants.secondaryCommandSection }),
                new Command(null, { type: Helper._CommandingSurface.Constants.typeButton, label: "s2", section: Helper._CommandingSurface.Constants.secondaryCommandSection }),
                new Command(null, { type: Helper._CommandingSurface.Constants.typeButton, label: "s3", section: Helper._CommandingSurface.Constants.secondaryCommandSection }),
                new Command(null, { type: Helper._CommandingSurface.Constants.typeButton, label: "s4", section: Helper._CommandingSurface.Constants.secondaryCommandSection }),
            ]);
            this._element.style.width = "10px";
            var commandingSurface = new _CommandingSurface(this._element, {
                data: data,
            });

            var args: ISizeForCommandsArgs = {
                numStandardCommands: 3,
                visibleOverflowButton: true,
            };
            this.sizeForCommands(this._element, args);
            commandingSurface.forceLayout();

            // The actionarea should now show | 1 | 2 | 3 | ... |
            LiveUnit.Assert.areEqual(3, Helper._CommandingSurface.getVisibleCommandsInElement(commandingSurface._dom.actionArea).length);

            // Delete all items
            commandingSurface.data = new WinJS.Binding.List([]);

            WinJS.Utilities.Scheduler.schedule(() => {
                LiveUnit.Assert.areEqual(2, commandingSurface._dom.actionArea.children.length, "Only the overflow button and spacer elements should be children.");
                LiveUnit.Assert.areEqual(0, commandingSurface._dom.overflowArea.children.length);
                complete();
            }, WinJS.Utilities.Scheduler.Priority.high);
        }

        testSelectionAndGlobalSection() {
            this._element.style.width = "1000px";
            var data = new WinJS.Binding.List([
                new Command(null, { type: Helper._CommandingSurface.Constants.typeButton, label: "opt 1", section: 'selection' }),
                new Command(null, { type: Helper._CommandingSurface.Constants.typeButton, label: "opt 2", section: 'global' }),
                new Command(null, { type: Helper._CommandingSurface.Constants.typeButton, label: "opt 3", section: 'primary' }),
                new Command(null, { type: Helper._CommandingSurface.Constants.typeButton, label: "opt 4", section: Helper._CommandingSurface.Constants.secondaryCommandSection })
            ]);
            var commandingSurface = new _CommandingSurface(this._element, {
                data: data
            });
            Helper._CommandingSurface.verifyActionAreaVisibleCommandsLabels(commandingSurface, ["opt 1", "opt 2", "opt 3"]);
            Helper._CommandingSurface.verifyOverflowAreaCommandsLabels(commandingSurface, ["opt 4"]);
        }

        testClosedDisplayModeConstructorOptions() {
            var commandingSurface = new _CommandingSurface();
            LiveUnit.Assert.areEqual(_Constants.defaultClosedDisplayMode, commandingSurface.closedDisplayMode, "'closedDisplayMode' property has incorrect default value.");
            commandingSurface.dispose();

            Object.keys(_CommandingSurface.ClosedDisplayMode).forEach(function (mode) {
                commandingSurface = new _CommandingSurface(null, { closedDisplayMode: mode });
                LiveUnit.Assert.areEqual(mode, commandingSurface.closedDisplayMode, "closedDisplayMode does not match the value passed to the constructor.");
                commandingSurface.dispose();
            })
        }

        testClosedDisplayModes() {
            this._element.style.width = "1000px";
            var fullHeightOfContent = 100;
            var contentElement = document.createElement("DIV");
            contentElement.style.height = fullHeightOfContent + "px";
            contentElement.style.border = "none";

            var data = new WinJS.Binding.List([
                new Command(null, { type: Helper._CommandingSurface.Constants.typeButton, icon: 'add', label: "button" }),
                new Command(null, { type: Helper._CommandingSurface.Constants.typeSeparator }),
                new Command(contentElement, { type: Helper._CommandingSurface.Constants.typeContent, label: "content" }),
                new Command(null, { type: Helper._CommandingSurface.Constants.typeButton, section: 'secondary', label: "secondary" }),
            ]);
            var commandingSurface = new _CommandingSurface(this._element, {
                data: data
            });

            Object.keys(_CommandingSurface.ClosedDisplayMode).forEach(function (mode) {
                verifyClosedDisplayMode(mode)
            });

            function verifyClosedDisplayMode(mode) {
                commandingSurface.closedDisplayMode = mode;
                LiveUnit.Assert.areEqual(mode, commandingSurface.closedDisplayMode, "closedDisplayMode property should be writeable.");

                var commands = commandingSurface._primaryCommands,
                    commandingSurfaceTotalHeight = WinJS.Utilities.getTotalHeight(commandingSurface.element),
                    actionAreaTotalHeight = WinJS.Utilities.getTotalHeight(commandingSurface._dom.actionArea),
                    actionAreaContentHeight = WinJS.Utilities.getContentHeight(commandingSurface._dom.actionArea),
                    overflowButtonTotalHeight = WinJS.Utilities.getTotalHeight(commandingSurface._dom.overflowButton),
                    overflowAreaTotalHeight = WinJS.Utilities.getTotalHeight(commandingSurface._dom.overflowArea);

                switch (mode) {
                    case 'none':
                        LiveUnit.Assert.areEqual("none", getComputedStyle(commandingSurface.element).display);
                        LiveUnit.Assert.areEqual(0, actionAreaTotalHeight);
                        LiveUnit.Assert.areEqual(0, overflowButtonTotalHeight);
                        LiveUnit.Assert.areEqual(0, overflowAreaTotalHeight);
                        break;

                    case 'minimal':
                        LiveUnit.Assert.areEqual(actionAreaTotalHeight, commandingSurfaceTotalHeight, "Height of CommandingSurface should size to its actionarea.");
                        LiveUnit.Assert.areEqual(Helper._CommandingSurface.Constants.heightOfMinimal, actionAreaContentHeight, "invalid ActionArea content height for 'minimal' closedDisplayMode");
                        LiveUnit.Assert.areEqual(actionAreaContentHeight, overflowButtonTotalHeight, "overflowButton should stretch to the height of the actionarea");

                        // Verify commands are not displayed.
                        if (Array.prototype.some.call(commands, function (command) {
                            return getComputedStyle(command.element).display !== "none";
                        })) {
                            LiveUnit.Assert.fail("CommandingSurface with 'minimal' closedDisplayMode should not display primary commands.");
                        }

                        LiveUnit.Assert.areEqual(0, overflowAreaTotalHeight);
                        break;

                    case 'compact':
                        LiveUnit.Assert.areEqual(actionAreaTotalHeight, commandingSurfaceTotalHeight, "Height of CommandingSurface should size to its actionarea.");
                        LiveUnit.Assert.areEqual(Helper._CommandingSurface.Constants.heightOfCompact, actionAreaContentHeight, "invalid ActionArea content height for 'compact' closedDisplayMode");
                        LiveUnit.Assert.areEqual(actionAreaContentHeight, overflowButtonTotalHeight, "overflowButton should stretch to the height of the actionarea");

                        // Verify commands are displayed.
                        if (Array.prototype.some.call(commands, function (command) {
                            return getComputedStyle(command.element).display === "none";
                        })) {
                            LiveUnit.Assert.fail("CommandingSurface with 'compact' closedDisplayMode should display primary commands.");
                        }

                        // Verify command labels are not displayed.
                        if (Array.prototype.some.call(commands, function (command) {
                            var label = command.element.querySelector(".win-label");
                            return (label && getComputedStyle(label).display !== "none");
                        })) {
                            LiveUnit.Assert.fail("CommandingSurface with 'compact' closedDisplayMode should not display primary command labels.");
                        }

                        LiveUnit.Assert.areEqual(0, overflowAreaTotalHeight);
                        break;

                    case 'full':
                        LiveUnit.Assert.areEqual(actionAreaTotalHeight, commandingSurfaceTotalHeight, "Height of CommandingSurface should size to its actionarea.");
                        LiveUnit.Assert.areEqual(fullHeightOfContent, actionAreaContentHeight, "Height of actionarea should size to its content when closedDisplayMode === 'full'");
                        LiveUnit.Assert.areEqual(actionAreaTotalHeight, overflowButtonTotalHeight, "overflowButton should stretch to the height of the actionarea");

                        // Verify commands are displayed.
                        if (Array.prototype.some.call(commands, function (command) {
                            return getComputedStyle(command.element).display === "none";
                        })) {
                            LiveUnit.Assert.fail("CommandingSurface with 'compact' closedDisplayMode should display primary commands.");
                        }

                        // Verify command labels are displayed.
                        if (Array.prototype.some.call(commands, function (command) {
                            var label = command.element.querySelector(".win-label");
                            return (label && getComputedStyle(label).display == "none");
                        })) {
                            LiveUnit.Assert.fail("CommandingSurface with 'compact' closedDisplayMode should display primary command labels.");
                        }

                        LiveUnit.Assert.areEqual(0, overflowAreaTotalHeight);
                        break;

                    default:
                        LiveUnit.Assert.fail("TEST ERROR: Encountered unknown enum value: " + mode);
                        break;
                }
            }
        }
<<<<<<< HEAD

        testDomLevel0Events() {
            testEvents(this._element, (commandingSurface: WinJS.UI.PrivateCommandingSurface, eventName: string, handler: Function) => {
                commandingSurface["on" + eventName] = handler;
            });
        }

        testDomLevel2Events() {
            testEvents(this._element, (commandingSurface: WinJS.UI.PrivateCommandingSurface, eventName: string, handler: Function) => {
                commandingSurface.addEventListener(eventName, handler);
            });
        }

        testBeforeShowIsCancelable() {
            //var splitView = Utils.useSynchronousAnimations(createSplitView());

            //splitView.onbeforeshow = function (eventObject) {
            //    eventObject.preventDefault();
            //};
            //splitView.onaftershow = function (eventObject) {
            //    LiveUnit.Assert.fail("aftershow shouldn't have fired due to beforeshow being canceled");
            //};
            //splitView.onbeforehide = function (eventObject) {
            //    LiveUnit.Assert.fail("beforehide shouldn't have fired due to beforeshow being canceled");
            //};
            //splitView.onafterhide = function (eventObject) {
            //    LiveUnit.Assert.fail("afterhide shouldn't have fired due to beforeshow being canceled");
            //};

            //splitView.showPane();
            //LiveUnit.Assert.isTrue(splitView.paneHidden, "SplitView should still be hidden");
        }

        testBeforeHideIsCancelable() {
            //function showShouldNotHaveCompleted() {
            //    LiveUnit.Assert.fail("show should not have completed");
            //}

            //var splitView = Utils.useSynchronousAnimations(createSplitView());

            //splitView.showPane();
            //splitView.onbeforehide = function (eventObject) {
            //    eventObject.preventDefault();
            //};
            //splitView.onafterhide = function (eventObject) {
            //    LiveUnit.Assert.fail("Hide should have been canceled");
            //};
            //splitView.hidePane();
            //LiveUnit.Assert.isFalse(splitView.paneHidden, "SplitView should still be shown");
        }

        testOpenedProperty() {
            var commandingSurface = new _CommandingSurface(this._element);

            // Verify default value
            LiveUnit.Assert.areEqual(_Constants.defaultOpened, commandingSurface.opened);
        }
=======
>>>>>>> 387c141d
    }
}
LiveUnit.registerTestClass("CorsicaTests._CommandingSurfaceTests");<|MERGE_RESOLUTION|>--- conflicted
+++ resolved
@@ -19,7 +19,6 @@
 
     interface ISizeForCommandsArgs { numStandardCommands?: number; numSeparators?: number; additionalWidth?: number; visibleOverflowButton?: boolean;};
 
-<<<<<<< HEAD
     // Taking the registration mechanism as a parameter allows us to use this code to test both
     // DOM level 0 (e.g. onbeforeopen) and DOM level 2 (e.g. addEventListener) events.
     function testEvents(testElement, registerForEvent: (commandingSurface: WinJS.UI.PrivateCommandingSurface, eventName: string, handler: Function) => void) {
@@ -61,8 +60,6 @@
         LiveUnit.Assert.isFalse(commandingSurface.opened, "after close: CommandingSurface should not be in opened state");
     }
 
-=======
->>>>>>> 387c141d
     export class _CommandingSurfaceTests {
         "use strict";
 
@@ -331,7 +328,6 @@
 
             // Restore the display, then test forceLayout
             this._element.style.display = "";
-<<<<<<< HEAD
             commandingSurface.forceLayout();
             LiveUnit.Assert.areEqual(2, Helper._CommandingSurface.getVisibleCommandsInElement(commandingSurface._dom.actionArea).length, "actionarea should have 2 commands");
             LiveUnit.Assert.areEqual(1, Helper._CommandingSurface.getVisibleCommandsInElement(commandingSurface._dom.overflowArea).length, "overflowarea should have 1 commands");
@@ -345,21 +341,6 @@
             };
             this.sizeForCommands(this._element, args);
             commandingSurface.forceLayout();
-=======
-            commandingSurface.forceLayout();
-            LiveUnit.Assert.areEqual(2, Helper._CommandingSurface.getVisibleCommandsInElement(commandingSurface._dom.actionArea).length, "actionarea should have 2 commands");
-            LiveUnit.Assert.areEqual(1, Helper._CommandingSurface.getVisibleCommandsInElement(commandingSurface._dom.overflowArea).length, "overflowarea should have 1 commands");
-
-            // Decrease the width of the CommandingSurface so that it is 1px too thin to fit both primary commands, then test forceLayout.
-            var customContentTotalWidth = commandingSurface._getCommandWidth(data.getAt(1));
-            var args: ISizeForCommandsArgs = {
-                numStandardCommands: 1,
-                additionalWidth: customContentTotalWidth - 1,
-                visibleOverflowButton: true,
-            };
-            this.sizeForCommands(this._element, args);
-            commandingSurface.forceLayout();
->>>>>>> 387c141d
             LiveUnit.Assert.areEqual(1, Helper._CommandingSurface.getVisibleCommandsInElement(commandingSurface._dom.actionArea).length, "actionarea should have 1 commands");
             LiveUnit.Assert.areEqual(3 /* 1 primary command + 1 separator + 1 secondary command */, Helper._CommandingSurface.getVisibleCommandsInElement(commandingSurface._dom.overflowArea).length, "overflowarea should have 3 commands");
 
@@ -1408,6 +1389,73 @@
                             return getComputedStyle(command.element).display === "none";
                         })) {
                             LiveUnit.Assert.fail("CommandingSurface with 'compact' closedDisplayMode should display primary commands.");
+        }
+
+        testClosedDisplayModes() {
+            this._element.style.width = "1000px";
+            var fullHeightOfContent = 100;
+            var contentElement = document.createElement("DIV");
+            contentElement.style.height = fullHeightOfContent + "px";
+            contentElement.style.border = "none";
+
+            var data = new WinJS.Binding.List([
+                new Command(null, { type: Helper._CommandingSurface.Constants.typeButton, icon: 'add', label: "button" }),
+                new Command(null, { type: Helper._CommandingSurface.Constants.typeSeparator }),
+                new Command(contentElement, { type: Helper._CommandingSurface.Constants.typeContent, label: "content" }),
+                new Command(null, { type: Helper._CommandingSurface.Constants.typeButton, section: 'secondary', label: "secondary" }),
+            ]);
+            var commandingSurface = new _CommandingSurface(this._element, {
+                data: data
+            });
+
+            Object.keys(_CommandingSurface.ClosedDisplayMode).forEach(function (mode) {
+                verifyClosedDisplayMode(mode)
+            });
+
+            function verifyClosedDisplayMode(mode) {
+                commandingSurface.closedDisplayMode = mode;
+                LiveUnit.Assert.areEqual(mode, commandingSurface.closedDisplayMode, "closedDisplayMode property should be writeable.");
+
+                var commands = commandingSurface._primaryCommands,
+                    commandingSurfaceTotalHeight = WinJS.Utilities.getTotalHeight(commandingSurface.element),
+                    actionAreaTotalHeight = WinJS.Utilities.getTotalHeight(commandingSurface._dom.actionArea),
+                    actionAreaContentHeight = WinJS.Utilities.getContentHeight(commandingSurface._dom.actionArea),
+                    overflowButtonTotalHeight = WinJS.Utilities.getTotalHeight(commandingSurface._dom.overflowButton),
+                    overflowAreaTotalHeight = WinJS.Utilities.getTotalHeight(commandingSurface._dom.overflowArea);
+
+                switch (mode) {
+                    case 'none':
+                        LiveUnit.Assert.areEqual("none", getComputedStyle(commandingSurface.element).display);
+                        LiveUnit.Assert.areEqual(0, actionAreaTotalHeight);
+                        LiveUnit.Assert.areEqual(0, overflowButtonTotalHeight);
+                        LiveUnit.Assert.areEqual(0, overflowAreaTotalHeight);
+                        break;
+
+                    case 'minimal':
+                        LiveUnit.Assert.areEqual(actionAreaTotalHeight, commandingSurfaceTotalHeight, "Height of CommandingSurface should size to its actionarea.");
+                        LiveUnit.Assert.areEqual(Helper._CommandingSurface.Constants.heightOfMinimal, actionAreaContentHeight, "invalid ActionArea content height for 'minimal' closedDisplayMode");
+                        LiveUnit.Assert.areEqual(actionAreaContentHeight, overflowButtonTotalHeight, "overflowButton should stretch to the height of the actionarea");
+
+                        // Verify commands are not displayed.
+                        if (Array.prototype.some.call(commands, function (command) {
+                            return getComputedStyle(command.element).display !== "none";
+                        })) {
+                            LiveUnit.Assert.fail("CommandingSurface with 'minimal' closedDisplayMode should not display primary commands.");
+                        }
+
+                        LiveUnit.Assert.areEqual(0, overflowAreaTotalHeight);
+                        break;
+
+                    case 'compact':
+                        LiveUnit.Assert.areEqual(actionAreaTotalHeight, commandingSurfaceTotalHeight, "Height of CommandingSurface should size to its actionarea.");
+                        LiveUnit.Assert.areEqual(Helper._CommandingSurface.Constants.heightOfCompact, actionAreaContentHeight, "invalid ActionArea content height for 'compact' closedDisplayMode");
+                        LiveUnit.Assert.areEqual(actionAreaContentHeight, overflowButtonTotalHeight, "overflowButton should stretch to the height of the actionarea");
+
+                        // Verify commands are displayed.
+                        if (Array.prototype.some.call(commands, function (command) {
+                            return getComputedStyle(command.element).display === "none";
+                        })) {
+                            LiveUnit.Assert.fail("CommandingSurface with 'compact' closedDisplayMode should display primary commands.");
                         }
 
                         // Verify command labels are not displayed.
@@ -1450,7 +1498,6 @@
                 }
             }
         }
-<<<<<<< HEAD
 
         testDomLevel0Events() {
             testEvents(this._element, (commandingSurface: WinJS.UI.PrivateCommandingSurface, eventName: string, handler: Function) => {
@@ -1508,8 +1555,6 @@
             // Verify default value
             LiveUnit.Assert.areEqual(_Constants.defaultOpened, commandingSurface.opened);
         }
-=======
->>>>>>> 387c141d
     }
 }
 LiveUnit.registerTestClass("CorsicaTests._CommandingSurfaceTests");