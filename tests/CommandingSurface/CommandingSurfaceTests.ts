--- conflicted
+++ resolved
@@ -961,11 +961,7 @@
                 LiveUnit.Assert.areEqual("4", document.activeElement.textContent, "Down arrow should skip '3' because that command is hidden");
 
                 Helper.keydown(commandingSurface.element, Key.rightArrow);
-<<<<<<< HEAD
                 LiveUnit.Assert.areEqual(commandingSurface._dom.overflowButton, document.activeElement);
-=======
-                LiveUnit.Assert.areEqual(commandingSurface._overflowButton, document.activeElement);
->>>>>>> 02759f1b
 
                 Helper.keydown(commandingSurface.element, Key.rightArrow);
                 LiveUnit.Assert.areEqual("s1", document.activeElement.textContent);
@@ -977,11 +973,7 @@
                 LiveUnit.Assert.areEqual("s1", document.activeElement.textContent);
 
                 Helper.keydown(commandingSurface.element, Key.upArrow);
-<<<<<<< HEAD
                 LiveUnit.Assert.areEqual(commandingSurface._dom.overflowButton, document.activeElement);
-=======
-                LiveUnit.Assert.areEqual(commandingSurface._overflowButton, document.activeElement);
->>>>>>> 02759f1b
 
                 Helper.keydown(commandingSurface.element, Key.upArrow);
                 LiveUnit.Assert.areEqual("4", document.activeElement.textContent);
