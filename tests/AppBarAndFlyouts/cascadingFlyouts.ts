--- conflicted
+++ resolved
@@ -32,25 +32,16 @@
         }
 
         showFlyout(flyout: WinJS.UI.PrivateFlyout): WinJS.Promise<any> {
-            return this._showFlyoutImpl(flyout);
-        }
-        _showFlyoutImpl(flyout: WinJS.UI.PrivateFlyout): WinJS.Promise<any> {
             this.abstractMethodFail();
             return WinJS.Promise.wrapError(null); // Appease the compiler.
         }
 
         generateFlyoutChain(numFlyouts?: number): Array<WinJS.UI.PrivateFlyout> {
-            return this._generateFlyoutChainImpl(numFlyouts);
-        }
-        _generateFlyoutChainImpl(numFlyouts?: number): Array<WinJS.UI.PrivateFlyout> {
             this.abstractMethodFail();
             return []; // Appease the compiler.
         }
 
         chainFlyouts(head: WinJS.UI.PrivateFlyout, tail: WinJS.UI.PrivateFlyout): void {
-            return this._chainFlyoutsImpl(head, tail);
-        }
-        _chainFlyoutsImpl(head: WinJS.UI.PrivateFlyout, tail: WinJS.UI.PrivateFlyout): void {
             this.abstractMethodFail();
         }
 
@@ -434,8 +425,7 @@
             // Regression test: https://github.com/winjs/winjs/issues/882
             // Verifies that showing a 2nd Flyout chain at the beginning of hiding the 1st Flyout chain, 
             // will cause the 2nd Flyout chain to show once the 1st cascade is finished collapsing.
-            var msg = "",
-                chain1 = this.generateFlyoutChain(),
+            var chain1 = this.generateFlyoutChain(),
                 chain2 = this.generateFlyoutChain();
 
             this.showFlyoutChain(chain1).then(() => {
@@ -455,15 +445,11 @@
     }
 
     export class CascadingFlyoutTests extends _BaseCascadingTests {
-<<<<<<< HEAD
-        _showFlyoutImpl(flyout: WinJS.UI.PrivateFlyout): WinJS.Promise<any> {
-=======
         showFlyout(flyout: WinJS.UI.PrivateFlyout): WinJS.Promise<any> {
->>>>>>> d7533075
             return OverlayHelpers.show(flyout);
         }
 
-        _generateFlyoutChainImpl(numFlyouts?: number): Array<WinJS.UI.PrivateFlyout> {
+        generateFlyoutChain(numFlyouts?: number): Array<WinJS.UI.PrivateFlyout> {
             // Creates and returns an Array of Flyouts. Each Flyout in the chain has its anchor property set to the HTMLElement of the previous flyout.
             var flyoutChain = [],
                 chainClass = "chain_" + ++chainCounter,
@@ -487,7 +473,7 @@
             return flyoutChain;
         }
 
-        _chainFlyoutsImpl(head: WinJS.UI.PrivateFlyout, tail: WinJS.UI.PrivateFlyout): void {
+        chainFlyouts(head: WinJS.UI.PrivateFlyout, tail: WinJS.UI.PrivateFlyout): void {
             // Chain the tail Flyout to the head Flyout.
             tail.anchor = head.element;
         }
@@ -497,7 +483,7 @@
         private firstCommandId = "flyoutCmd1";
         private secondCommandId = "flyoutCmd2";
 
-        _showFlyoutImpl(flyout: WinJS.UI.PrivateFlyout): WinJS.Promise<any> {
+        showFlyout(flyout: WinJS.UI.PrivateFlyout): WinJS.Promise<any> {
             // If my anchor isn't in the cascade, just call overlayhelpers.show
             // else call menucommand._activateFlyoutCommand(flyout)
 
@@ -530,7 +516,7 @@
             return result;
         }
 
-        _generateFlyoutChainImpl(numMenus?: number): Array<WinJS.UI.PrivateFlyout> {
+        generateFlyoutChain(numMenus?: number): Array<WinJS.UI.PrivateFlyout> {
             // Creates and returns an Array of Menu Flyouts. Each Menu in the chain has its anchor property set to the HTMLElement of parent Menu's flyout MenuCommand
             var flyoutChain = [],
                 chainClass = "chain_" + ++chainCounter,
@@ -567,7 +553,7 @@
             return flyoutChain;
         }
 
-        _chainFlyoutsImpl(head: WinJS.UI.PrivateFlyout, tail: WinJS.UI.PrivateFlyout): void {
+        chainFlyouts(head: WinJS.UI.PrivateFlyout, tail: WinJS.UI.PrivateFlyout): void {
             // Chain the tail Menu to the head Menu.
             var menuCommand = head.element.querySelector("#" + this.secondCommandId).winControl;
             menuCommand.flyout = tail;
