// Copyright (c) Microsoft Open Technologies, Inc.  All Rights Reserved. Licensed under the Apache License, Version 2.0. See License.txt in the project root for license information.
// <reference path="ms-appx://$(TargetFramework)/js/base.js" />
// <reference path="ms-appx://$(TargetFramework)/js/ui.js" />
// <reference path="ms-appx://$(TargetFramework)/js/en-us/ui.strings.js" />
// <reference path="ms-appx://$(TargetFramework)/css/ui-dark.css" />
/// <reference path="OverlayHelpers.ts" />

module CorsicaTests {

    "use strict";

<<<<<<< HEAD
    var _Constants = Helper.require("WinJS/Controls/AppBar/_Constants"),
        Key = WinJS.Utilities.Key;
=======
    var _Constants = Helper.require("WinJS/Controls/AppBar/_Constants");
>>>>>>> 701e22d6

    export class MenuTests {

        tearDown() {
            LiveUnit.LoggingCore.logComment("In tearDown");

            OverlayHelpers.disposeAndRemove(document.querySelector("." + WinJS.UI._Overlay._clickEatingAppBarClass));
            OverlayHelpers.disposeAndRemove(document.querySelector("." + WinJS.UI._Overlay._clickEatingFlyoutClass));
            WinJS.UI._Overlay._clickEatingAppBarDiv = false;
            WinJS.UI._Overlay._clickEatingFlyoutDiv = false;
        }

        // Test Menu Instantiation
        testMenuInstantiation = function () {
            // Get the Menu element from the DOM
            LiveUnit.LoggingCore.logComment("Attempt to Instantiate the Menu element");
            var menuElement = document.createElement('div');
            document.body.appendChild(menuElement);
            var Menu = new WinJS.UI.Menu(menuElement, { commands: { type: 'separator', id: 'sep' } });
            LiveUnit.LoggingCore.logComment("Menu has been instantiated.");
            LiveUnit.Assert.isNotNull(Menu, "Menu element should not be null when instantiated.");

            function verifyFunction(functionName) {
                LiveUnit.LoggingCore.logComment("Verifying that function " + functionName + " exists");
                if (Menu[functionName] === undefined) {
                    LiveUnit.Assert.fail(functionName + " missing from Menu");
                }

                LiveUnit.Assert.isNotNull(Menu[functionName]);
                LiveUnit.Assert.isTrue(typeof (Menu[functionName]) === "function", functionName + " exists on Menu, but it isn't a function");
            }

            verifyFunction("show");
            verifyFunction("hide");
            verifyFunction("addEventListener");
            verifyFunction("removeEventListener");
            OverlayHelpers.disposeAndRemove(menuElement);
        }


    // Test Menu Instantiation with null element
    testMenuNullInstantiation = function () {
            LiveUnit.LoggingCore.logComment("Attempt to Instantiate the Menu with null element");
            var Menu = new WinJS.UI.Menu(null, { commands: { type: 'separator', id: 'sep' } });
            LiveUnit.Assert.isNotNull(Menu, "Menu instantiation was null when sent a null Menu element.");
        }

    // Test Menu Instantiation with no options
    testMenuEmptyInstantiation = function () {
            LiveUnit.LoggingCore.logComment("Attempt to Instantiate the Menu with empty constructor");
            var menu = new WinJS.UI.Menu();
            LiveUnit.Assert.isNotNull(menu, "Menu instantiation was null when sent a Empty Menu element.");
        }

    // Test multiple instantiation of the same Menu DOM element
        testMenuMultipleInstantiation() {
            MenuTests.prototype.testMenuMultipleInstantiation["LiveUnit.ExpectedException"] = { message: "Invalid argument: Controls may only be instantiated one time for each DOM element" };
            // Get the Menu element from the DOM
            LiveUnit.LoggingCore.logComment("Attempt to Instantiate the Menu element");
            var menuElement = document.createElement('div');
            document.body.appendChild(menuElement);
            var Menu = new WinJS.UI.Menu(menuElement, { commands: { type: 'separator', id: 'sep' } });
            LiveUnit.LoggingCore.logComment("Menu has been instantiated.");
            LiveUnit.Assert.isNotNull(Menu, "Menu element should not be null when instantiated.");
            try {
                new WinJS.UI.Menu(menuElement, { commands: { type: 'separator', id: 'sep' } });
                LiveUnit.Assert.fail("Expected WinJS.UI.Menu.DuplicateConstruction exception");
            }
            finally {
                OverlayHelpers.disposeAndRemove(menuElement);
            }
        }


        // Test Menu parameters
        testMenuParams = function () {
            function testGoodInitOption(paramName, value) {
                LiveUnit.LoggingCore.logComment("Testing creating a Menu using good parameter " + paramName + "=" + value);
                var div = document.createElement("div");
                var options = { commands: { type: 'separator', id: 'sep' } };
                options[paramName] = value;
                document.body.appendChild(div);
                var Menu = new WinJS.UI.Menu(div, options);
                LiveUnit.Assert.isNotNull(Menu);
                OverlayHelpers.disposeAndRemove(div);
            }

            function testBadInitOption(paramName, value, expectedName, expectedMessage) {
                LiveUnit.LoggingCore.logComment("Testing creating a Menu using bad parameter " + paramName + "=" + value);
                var div = document.createElement("div");
                document.body.appendChild(div);
                var options = { commands: { type: 'separator', id: 'sep' } };
                options[paramName] = value;
                try {
                    new WinJS.UI.Menu(div, options);
                    LiveUnit.Assert.fail("Expected creating Menu with " + paramName + "=" + value + " to throw an exception");
                } catch (e) {
                    var exception = e;
                    LiveUnit.LoggingCore.logComment(exception.message);
                    LiveUnit.Assert.isTrue(exception !== null);
                    LiveUnit.Assert.isTrue(exception.name === expectedName);
                    LiveUnit.Assert.isTrue(exception.message === expectedMessage);
                }
                OverlayHelpers.disposeAndRemove(div);
            }

            LiveUnit.LoggingCore.logComment("Testing anchor");
            testGoodInitOption("anchor", "ralph");
            testGoodInitOption("anchor", "fred");
            testGoodInitOption("anchor", -1);
            testGoodInitOption("anchor", 12);
            testGoodInitOption("anchor", {});
            LiveUnit.LoggingCore.logComment("Testing alignment");
            testGoodInitOption("alignment", "left");
            testGoodInitOption("alignment", "right");
            testGoodInitOption("alignment", "center");
            var badAlignment = "Invalid argument: Flyout alignment should be 'center' (default), 'left', or 'right'.";
            testBadInitOption("alignment", "fred", "WinJS.UI.Flyout.BadAlignment", badAlignment);
            testBadInitOption("alignment", -1, "WinJS.UI.Flyout.BadAlignment", badAlignment);
            testBadInitOption("alignment", 12, "WinJS.UI.Flyout.BadAlignment", badAlignment);
            testBadInitOption("alignment", {}, "WinJS.UI.Flyout.BadAlignment", badAlignment);
            LiveUnit.LoggingCore.logComment("Testing placement");
            testGoodInitOption("placement", "top");
            testGoodInitOption("placement", "bottom");
            testGoodInitOption("placement", "left");
            testGoodInitOption("placement", "right");
            testGoodInitOption("placement", "auto");
            testGoodInitOption("placement", "autohorizontal");
            testGoodInitOption("placement", "autovertical");
            var badPlacement = "Invalid argument: Flyout placement should be 'top' (default), 'bottom', 'left', 'right', 'auto', 'autohorizontal', or 'autovertical'.";
            testBadInitOption("placement", "fred", "WinJS.UI.Flyout.BadPlacement", badPlacement);
            testBadInitOption("placement", -1, "WinJS.UI.Flyout.BadPlacement", badPlacement);
            testBadInitOption("placement", 12, "WinJS.UI.Flyout.BadPlacement", badPlacement);
            testBadInitOption("placement", {}, "WinJS.UI.Flyout.BadPlacement", badPlacement);
        }

    testDefaultMenuParameters = function () {
            // Get the Menu element from the DOM
            var menuElement = document.createElement("div");
            document.body.appendChild(menuElement);
            LiveUnit.LoggingCore.logComment("Attempt to Instantiate the Menu element");
            var Menu = new WinJS.UI.Menu(menuElement, { commands: { type: 'separator', id: 'sep' } });
            LiveUnit.LoggingCore.logComment("Menu has been instantiated.");
            LiveUnit.Assert.isNotNull(Menu, "Menu element should not be null when instantiated.");

            LiveUnit.Assert.areEqual(menuElement, Menu.element, "Verifying that element is what we set it with");
            LiveUnit.Assert.isTrue(Menu.hidden, "Verifying that hidden is true");
            OverlayHelpers.disposeAndRemove(menuElement);
        }


    // Simple Function Tests
    testSimpleMenuTestsFunctions = function () {
            // Get the MenuTests element from the DOM
            var menuElement = document.createElement("div");
            document.body.appendChild(menuElement);
            LiveUnit.LoggingCore.logComment("Attempt to Instantiate the Menu element");
            var Menu = new WinJS.UI.Menu(menuElement, { commands: { type: 'separator', id: 'sep' } });
            LiveUnit.LoggingCore.logComment("Menu has been instantiated.");
            LiveUnit.Assert.isNotNull(Menu, "Menu element should not be null when instantiated.");

            LiveUnit.LoggingCore.logComment("show");
            Menu.show(menuElement);

            LiveUnit.LoggingCore.logComment("hide");
            Menu.hide();

            OverlayHelpers.disposeAndRemove(menuElement);
        }


    testMenuDispose = function () {
            var mc1 = <WinJS.UI.PrivateMenuCommand>new WinJS.UI.MenuCommand(document.createElement("button"), { label: "mc1" });
            var mc2 = <WinJS.UI.PrivateMenuCommand>new WinJS.UI.MenuCommand(document.createElement("button"), { label: "mc2" });

            var menu = <WinJS.UI.PrivateMenu>new WinJS.UI.Menu(null, { commands: [mc1, mc2] });
            LiveUnit.Assert.isTrue(menu.dispose);
            LiveUnit.Assert.isFalse(menu._disposed);

            menu.dispose();
            LiveUnit.Assert.isTrue(menu._disposed);
            LiveUnit.Assert.isTrue(mc1._disposed);
            LiveUnit.Assert.isTrue(mc2._disposed);
            menu.dispose();
        }

    testMenuShowThrows = function (complete) {
            // Get the menu element from the DOM
            var menuElement = document.createElement("div");
            document.body.appendChild(menuElement);
            LiveUnit.LoggingCore.logComment("Attempt to Instantiate the menu element");
            var menu: any = new WinJS.UI.Menu(menuElement);
            LiveUnit.LoggingCore.logComment("menu has been instantiated.");
            LiveUnit.Assert.isNotNull(menu, "menu element should not be null when instantiated.");

            LiveUnit.LoggingCore.logComment("Calling show() with no parameters should throw");
            try {
                menu.show();
            } catch (e) {
                LiveUnit.Assert.areEqual("Invalid argument: Showing flyout requires a DOM element as its parameter.", e.message);
            }

            LiveUnit.LoggingCore.logComment("Calling show() with null should throw");
            try {
                menu.show(null);
            } catch (e) {
                LiveUnit.Assert.areEqual("Invalid argument: Showing flyout requires a DOM element as its parameter.", e.message);
            }
            OverlayHelpers.disposeAndRemove(menuElement);
            complete();
        }

    testBackClickEventTriggersLightDismiss = function (complete) {
            // Verifies that a shown Menu will handle the WinJS.Application.backclick event and light dismiss itself.

            // Simulate
            function simulateBackClick() {
                backClickEvent = OverlayHelpers.createBackClickEvent();
                LiveUnit.Assert.isFalse(backClickEvent._winRTBackPressedEvent.handled);
                WinJS.Application.queueEvent(backClickEvent); // Fire the "backclick" event from WinJS.Application

                WinJS.Application.addEventListener("verification", verify, true);
                WinJS.Application.queueEvent({ type: 'verification' });
            };

            // Verify
            function verify() {
                LiveUnit.Assert.isTrue(backClickEvent._winRTBackPressedEvent.handled, "Menu should have handled the 'backclick' event");
                LiveUnit.Assert.isTrue(menu.hidden, "Menu should be hidden after light dismiss");
                cleanup();
            };

            // Cleanup
            function cleanup() {
                WinJS.Application.removeEventListener("verification", verify, true);
                WinJS.Application.stop();
                // Application.stop() kills all listeners on the Application object.
                // Reset all global _Overlay eventhandlers to reattach our listener to the Application "backclick" event.
                WinJS.UI._Overlay._globalEventListeners.reset();
<<<<<<< HEAD
=======

>>>>>>> 701e22d6
                OverlayHelpers.disposeAndRemove(menuElement);
                complete();
            }

            // Setup
            WinJS.Application.start();
            var backClickEvent;

            var menuElement = document.createElement("div");
            document.body.appendChild(menuElement);
            var menu = new WinJS.UI.Menu(menuElement);
            menu.addEventListener("aftershow", simulateBackClick, false);
            menu.show(document.body);
    };

        testEscapeKeyClosesMenu = function (complete) {
            // Verifies that ESC key hides a Menu

            function afterHide() {
                menu.removeEventListener, ("afterhide", afterHide, false);
                OverlayHelpers.disposeAndRemove(menuElement);
                complete();
            }

            // Get the menu element from the DOM
            var menuElement = document.createElement("div");
            document.body.appendChild(menuElement);
            var menu = new WinJS.UI.Menu(menuElement, { anchor: document.body });

            menu.addEventListener("afterhide", afterHide, false);

            OverlayHelpers.show(menu).then(() => {
                var msg = "ESC key should hide the menu.";
                LiveUnit.LoggingCore.logComment("Test: " + msg);
                Helper.keydown(menu.element, Key.escape);
            });
        };


        testMenuCommandsInMenu = function (complete) {
            // Verifies that layout is adjusted for all visible commands in a menu depending on what other types of commands are also visible in the menu.
            // Command layouts should be updated during the following function calls:
            //  menu.show()
            //  menu.showCommands()
            //  menu.hideCommands()
            //  menu.showOnlyCommands()

            function verifyCommandLayouts() {
                // Helper function verifies that the visible commands found in the Menu DOM have the proper layouts
                var hasToggleCommand = false,
                    hasFlyoutCommand = false;

                var commandsInMenu = Array.prototype.map.call(menu.element.querySelectorAll(".win-command"), function getCommands(element) {
                    var command = element.winControl;
                    if (!command.hidden) {
                        if (command.type === _Constants.typeToggle) {
                            hasToggleCommand = true;
                        } else if (command.type === _Constants.typeFlyout) {
                            hasFlyoutCommand = true;
                        }
                    }
                    return command;
                });

                commandsInMenu.forEach(function verifyLayouts(menuCommand) {
                    if (menuCommand.type !== _Constants.typeSeparator) {
                        var toggleSpanStyle = getComputedStyle(menuCommand._toggleSpan);
                        var flyoutSpanStyle = getComputedStyle(menuCommand._flyoutSpan);

                        if (hasToggleCommand) {
                            LiveUnit.Assert.areNotEqual(toggleSpanStyle.display, "none",
                                "When a menu contains a visible toggle command, EVERY command should reserve extra width for the toggle span");
                            if (menuCommand.type === _Constants.typeToggle && menuCommand.selected) {
                                LiveUnit.Assert.areEqual(toggleSpanStyle.visibility, "visible");
                            } else {
                                LiveUnit.Assert.areEqual(toggleSpanStyle.visibility, "hidden");
                            }
                        } else {
                            LiveUnit.Assert.isTrue(toggleSpanStyle.display === "none",
                                "When a menu does not contain visible toggle commands, NO command should reserve space for the toggle span");
                        }

                        if (hasFlyoutCommand) {
                            LiveUnit.Assert.areNotEqual(flyoutSpanStyle.display, "none",
                                "When a menu contains a visible flyout command, EVERY command should reserve extra width for the flyout span");
                            if (menuCommand.type === _Constants.typeFlyout) {
                                LiveUnit.Assert.areEqual(flyoutSpanStyle.visibility, "visible");
                            } else {
                                LiveUnit.Assert.areEqual(flyoutSpanStyle.visibility, "hidden");
                            }
                        } else {
                            LiveUnit.Assert.isTrue(flyoutSpanStyle.display === "none",
                                "When a menu does not contain visible flyout commands, NO command should reserve space for the flyout span");
                        }
                    }
                });
            }

            function testCommandUpdates(commands: Array<WinJS.UI.PrivateMenuCommand>) {
                menu.showOnlyCommands(commands, false);
                verifyCommandLayouts();

                menu.hideCommands(commands);
                verifyCommandLayouts();

                menu.showCommands(commands);
                verifyCommandLayouts();
            };

            // commands
            var b1 = <WinJS.UI.PrivateMenuCommand> new WinJS.UI.MenuCommand(null, { type: 'button' }),
                t1 = <WinJS.UI.PrivateMenuCommand> new WinJS.UI.MenuCommand(null, { type: 'toggle', selected: true }),
                t2 = <WinJS.UI.PrivateMenuCommand> new WinJS.UI.MenuCommand(null, { type: 'toggle', selected: false }),
                f1 = <WinJS.UI.PrivateMenuCommand> new WinJS.UI.MenuCommand(null, { type: 'flyout' }),
                s1 = <WinJS.UI.PrivateMenuCommand> new WinJS.UI.MenuCommand(null, { type: 'separator' }),
                commands = [b1, t1, t2, f1, s1];

            var menuElement = document.createElement("DIV");
            document.body.appendChild(menuElement);
            var menu = <WinJS.UI.PrivateMenu> new WinJS.UI.Menu(menuElement, { commands: commands });

            function menu_onaftershow() {
                menu.removeEventListener("aftershow", menu_onaftershow, false);
                verifyCommandLayouts(); // MenuCommands should have correct layout when the Menu is shown.

                testCommandUpdates([]);
                testCommandUpdates([b1, t1, t2, f1, s1]);
                testCommandUpdates([b1, s1]);
                testCommandUpdates([b1, t1]);
                testCommandUpdates([t2, f1]);
                testCommandUpdates([b1, t2, f1, s1]);
                testCommandUpdates([b1, f1]);
                testCommandUpdates([t1, f1]);

                OverlayHelpers.disposeAndRemove(menuElement);
                complete();
            }

            menu.addEventListener("aftershow", menu_onaftershow, false);
            menu.show(menu.element);
        };


        testMenuCommandsInMenu = function (complete) {
            // Verifies that layout is adjusted for all visible commands in a menu depending on what other types of commands are also visible in the menu.
            // Command layouts should be updated during the following function calls:
            //  menu.show()
            //  menu.showCommands()
            //  menu.hideCommands()
            //  menu.showOnlyCommands()

            function verifyCommandLayouts() {
                // Helper function verifies that the visible commands found in the Menu DOM have the proper layouts
                var hasToggleCommand = false,
                    hasFlyoutCommand = false;

                var commandsInMenu = Array.prototype.map.call(menu.element.querySelectorAll(".win-command"), function getCommands(element) {
                    var command = element.winControl;
                    if (!command.hidden) {
                        if (command.type === _Constants.typeToggle) {
                            hasToggleCommand = true;
                        } else if (command.type === _Constants.typeFlyout) {
                            hasFlyoutCommand = true;
                        }
                    }
                    return command;
                });

                commandsInMenu.forEach(function verifyLayouts(menuCommand) {
                    if (menuCommand.type !== _Constants.typeSeparator) {
                        var toggleSpanStyle = getComputedStyle(menuCommand._toggleSpan);
                        var flyoutSpanStyle = getComputedStyle(menuCommand._flyoutSpan);

                        if (hasToggleCommand) {
                            LiveUnit.Assert.areNotEqual(toggleSpanStyle.display, "none",
                                "When a menu contains a visible toggle command, EVERY command should reserve extra width for the toggle span");
                            if (menuCommand.type === _Constants.typeToggle && menuCommand.selected) {
                                LiveUnit.Assert.areEqual(toggleSpanStyle.visibility, "visible");
                            } else {
                                LiveUnit.Assert.areEqual(toggleSpanStyle.visibility, "hidden");
                            }
                        } else {
                            LiveUnit.Assert.isTrue(toggleSpanStyle.display === "none",
                                "When a menu does not contain visible toggle commands, NO command should reserve space for the toggle span");
                        }

                        if (hasFlyoutCommand) {
                            LiveUnit.Assert.areNotEqual(flyoutSpanStyle.display, "none",
                                "When a menu contains a visible flyout command, EVERY command should reserve extra width for the flyout span");
                            if (menuCommand.type === _Constants.typeFlyout) {
                                LiveUnit.Assert.areEqual(flyoutSpanStyle.visibility, "visible");
                            } else {
                                LiveUnit.Assert.areEqual(flyoutSpanStyle.visibility, "hidden");
                            }
                        } else {
                            LiveUnit.Assert.isTrue(flyoutSpanStyle.display === "none",
                                "When a menu does not contain visible flyout commands, NO command should reserve space for the flyout span");
                        }
                    }
                });
            }

            function testCommandUpdates(commands: Array<WinJS.UI.PrivateMenuCommand>) {
                menu.showOnlyCommands(commands, false);
                verifyCommandLayouts();

                menu.hideCommands(commands);
                verifyCommandLayouts();

                menu.showCommands(commands);
                verifyCommandLayouts();
            };

            // commands
            var b1 = <WinJS.UI.PrivateMenuCommand> new WinJS.UI.MenuCommand(null, { type: 'button' }),
                t1 = <WinJS.UI.PrivateMenuCommand> new WinJS.UI.MenuCommand(null, { type: 'toggle', selected: true }),
                t2 = <WinJS.UI.PrivateMenuCommand> new WinJS.UI.MenuCommand(null, { type: 'toggle', selected: false }),
                f1 = <WinJS.UI.PrivateMenuCommand> new WinJS.UI.MenuCommand(null, { type: 'flyout' }),
                s1 = <WinJS.UI.PrivateMenuCommand> new WinJS.UI.MenuCommand(null, { type: 'separator' }),
                commands = [b1, t1, t2, f1, s1];

            var menuElement = document.createElement("div");
            document.body.appendChild(menuElement);
            var menu = <WinJS.UI.PrivateMenu> new WinJS.UI.Menu(menuElement, { commands: commands });

            function menu_onaftershow() {
                menu.removeEventListener("aftershow", menu_onaftershow, false);
                verifyCommandLayouts(); // MenuCommands should have correct layout when the Menu is shown.

                testCommandUpdates([]);
                testCommandUpdates([b1, t1, t2, f1, s1]);
                testCommandUpdates([b1, s1]);
                testCommandUpdates([b1, t1]);
                testCommandUpdates([t2, f1]);
                testCommandUpdates([b1, t2, f1, s1]);
                testCommandUpdates([b1, f1]);
                testCommandUpdates([t1, f1]);

                OverlayHelpers.disposeAndRemove(menuElement);
                complete();
            }

            menu.addEventListener("aftershow", menu_onaftershow, false);
            menu.show(menu.element);
        };
    }
}
// register the object as a test class by passing in the name
LiveUnit.registerTestClass("CorsicaTests.MenuTests");<|MERGE_RESOLUTION|>--- conflicted
+++ resolved
@@ -9,12 +9,8 @@
 
     "use strict";
 
-<<<<<<< HEAD
     var _Constants = Helper.require("WinJS/Controls/AppBar/_Constants"),
         Key = WinJS.Utilities.Key;
-=======
-    var _Constants = Helper.require("WinJS/Controls/AppBar/_Constants");
->>>>>>> 701e22d6
 
     export class MenuTests {
 
@@ -254,10 +250,7 @@
                 // Application.stop() kills all listeners on the Application object.
                 // Reset all global _Overlay eventhandlers to reattach our listener to the Application "backclick" event.
                 WinJS.UI._Overlay._globalEventListeners.reset();
-<<<<<<< HEAD
-=======
-
->>>>>>> 701e22d6
+
                 OverlayHelpers.disposeAndRemove(menuElement);
                 complete();
             }
@@ -271,7 +264,7 @@
             var menu = new WinJS.UI.Menu(menuElement);
             menu.addEventListener("aftershow", simulateBackClick, false);
             menu.show(document.body);
-    };
+        };
 
         testEscapeKeyClosesMenu = function (complete) {
             // Verifies that ESC key hides a Menu
@@ -295,7 +288,6 @@
                 Helper.keydown(menu.element, Key.escape);
             });
         };
-
 
         testMenuCommandsInMenu = function (complete) {
             // Verifies that layout is adjusted for all visible commands in a menu depending on what other types of commands are also visible in the menu.
@@ -375,7 +367,7 @@
                 s1 = <WinJS.UI.PrivateMenuCommand> new WinJS.UI.MenuCommand(null, { type: 'separator' }),
                 commands = [b1, t1, t2, f1, s1];
 
-            var menuElement = document.createElement("DIV");
+            var menuElement = document.createElement("div");
             document.body.appendChild(menuElement);
             var menu = <WinJS.UI.PrivateMenu> new WinJS.UI.Menu(menuElement, { commands: commands });
 
@@ -399,110 +391,6 @@
             menu.addEventListener("aftershow", menu_onaftershow, false);
             menu.show(menu.element);
         };
-
-
-        testMenuCommandsInMenu = function (complete) {
-            // Verifies that layout is adjusted for all visible commands in a menu depending on what other types of commands are also visible in the menu.
-            // Command layouts should be updated during the following function calls:
-            //  menu.show()
-            //  menu.showCommands()
-            //  menu.hideCommands()
-            //  menu.showOnlyCommands()
-
-            function verifyCommandLayouts() {
-                // Helper function verifies that the visible commands found in the Menu DOM have the proper layouts
-                var hasToggleCommand = false,
-                    hasFlyoutCommand = false;
-
-                var commandsInMenu = Array.prototype.map.call(menu.element.querySelectorAll(".win-command"), function getCommands(element) {
-                    var command = element.winControl;
-                    if (!command.hidden) {
-                        if (command.type === _Constants.typeToggle) {
-                            hasToggleCommand = true;
-                        } else if (command.type === _Constants.typeFlyout) {
-                            hasFlyoutCommand = true;
-                        }
-                    }
-                    return command;
-                });
-
-                commandsInMenu.forEach(function verifyLayouts(menuCommand) {
-                    if (menuCommand.type !== _Constants.typeSeparator) {
-                        var toggleSpanStyle = getComputedStyle(menuCommand._toggleSpan);
-                        var flyoutSpanStyle = getComputedStyle(menuCommand._flyoutSpan);
-
-                        if (hasToggleCommand) {
-                            LiveUnit.Assert.areNotEqual(toggleSpanStyle.display, "none",
-                                "When a menu contains a visible toggle command, EVERY command should reserve extra width for the toggle span");
-                            if (menuCommand.type === _Constants.typeToggle && menuCommand.selected) {
-                                LiveUnit.Assert.areEqual(toggleSpanStyle.visibility, "visible");
-                            } else {
-                                LiveUnit.Assert.areEqual(toggleSpanStyle.visibility, "hidden");
-                            }
-                        } else {
-                            LiveUnit.Assert.isTrue(toggleSpanStyle.display === "none",
-                                "When a menu does not contain visible toggle commands, NO command should reserve space for the toggle span");
-                        }
-
-                        if (hasFlyoutCommand) {
-                            LiveUnit.Assert.areNotEqual(flyoutSpanStyle.display, "none",
-                                "When a menu contains a visible flyout command, EVERY command should reserve extra width for the flyout span");
-                            if (menuCommand.type === _Constants.typeFlyout) {
-                                LiveUnit.Assert.areEqual(flyoutSpanStyle.visibility, "visible");
-                            } else {
-                                LiveUnit.Assert.areEqual(flyoutSpanStyle.visibility, "hidden");
-                            }
-                        } else {
-                            LiveUnit.Assert.isTrue(flyoutSpanStyle.display === "none",
-                                "When a menu does not contain visible flyout commands, NO command should reserve space for the flyout span");
-                        }
-                    }
-                });
-            }
-
-            function testCommandUpdates(commands: Array<WinJS.UI.PrivateMenuCommand>) {
-                menu.showOnlyCommands(commands, false);
-                verifyCommandLayouts();
-
-                menu.hideCommands(commands);
-                verifyCommandLayouts();
-
-                menu.showCommands(commands);
-                verifyCommandLayouts();
-            };
-
-            // commands
-            var b1 = <WinJS.UI.PrivateMenuCommand> new WinJS.UI.MenuCommand(null, { type: 'button' }),
-                t1 = <WinJS.UI.PrivateMenuCommand> new WinJS.UI.MenuCommand(null, { type: 'toggle', selected: true }),
-                t2 = <WinJS.UI.PrivateMenuCommand> new WinJS.UI.MenuCommand(null, { type: 'toggle', selected: false }),
-                f1 = <WinJS.UI.PrivateMenuCommand> new WinJS.UI.MenuCommand(null, { type: 'flyout' }),
-                s1 = <WinJS.UI.PrivateMenuCommand> new WinJS.UI.MenuCommand(null, { type: 'separator' }),
-                commands = [b1, t1, t2, f1, s1];
-
-            var menuElement = document.createElement("div");
-            document.body.appendChild(menuElement);
-            var menu = <WinJS.UI.PrivateMenu> new WinJS.UI.Menu(menuElement, { commands: commands });
-
-            function menu_onaftershow() {
-                menu.removeEventListener("aftershow", menu_onaftershow, false);
-                verifyCommandLayouts(); // MenuCommands should have correct layout when the Menu is shown.
-
-                testCommandUpdates([]);
-                testCommandUpdates([b1, t1, t2, f1, s1]);
-                testCommandUpdates([b1, s1]);
-                testCommandUpdates([b1, t1]);
-                testCommandUpdates([t2, f1]);
-                testCommandUpdates([b1, t2, f1, s1]);
-                testCommandUpdates([b1, f1]);
-                testCommandUpdates([t1, f1]);
-
-                OverlayHelpers.disposeAndRemove(menuElement);
-                complete();
-            }
-
-            menu.addEventListener("aftershow", menu_onaftershow, false);
-            menu.show(menu.element);
-        };
     }
 }
 // register the object as a test class by passing in the name
