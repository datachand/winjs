--- conflicted
+++ resolved
@@ -749,378 +749,6 @@
             _reset;
         }
 
-<<<<<<< HEAD
-        class PrivateDatePicker extends DatePicker {
-            _domElement;
-            _disposed: boolean;
-            static _getInformationJS;
-            static _getInformationWinRT;
-            static getInformation;
-        }
-
-        class PrivateFlipView<T> extends FlipView<T> {
-            _pageManager;
-            _animating: boolean;
-        }
-
-        class PrivateSemanticZoom extends SemanticZoom {
-        }
-
-        interface IPrivateSelection<T> extends ISelection<T> {
-            _isIncluded(i: number): boolean;
-            _pivot;
-            _selected;
-        }
-
-        interface IPrivateListDataSource<T> extends IListDataSource<T> {
-            list?: WinJS.Binding.List<T>;
-            _list?: WinJS.Binding.List<T>;
-        }
-
-        interface IListViewEntity {
-            type: WinJS.UI.ObjectType;
-            index: number;
-        }
-
-        class PrivateListView<T> extends ListView<T> {
-            _onMSElementResize();
-            _animationsDisabled;
-            _view;
-            _ariaStartMarker;
-            _ariaEndMarker;
-            selection: IPrivateSelection<T>
-            itemDataSource: IPrivateListDataSource<T>;
-            _canvas;
-            _viewport;
-            _getViewportLength;
-            _groups;
-            _raiseViewLoading;
-            _element;
-            _horizontal(): boolean;
-            _updateLayout;
-            _affectedRange;
-            _onFocusOut;
-            _onFocusIn;
-            _selection;
-            _tabManager;
-            _layout;
-            _deleteWrapper;
-            _mode;
-            _itemsManager;
-            _raiseViewComplete;
-            _changeFocus;
-            _keyboardFocusInbound: boolean;
-            _currentMode;
-            _dispose;
-            _onMSManipulationStateChanged;
-            _beginZoom;
-            _endZoom;
-            _versionManager;
-            _scrollLength;
-            _onPropertyChange;
-
-            ensureVisible(itemIndex: number): void;
-            ensureVisible(itemIndex: IListViewEntity): void;
-        }
-
-        class PrivateListLayout extends ListLayout {
-            static _numberOfItemsPerItemsBlock: number;
-            _itemsPerBar;
-            initialize();
-            initialize(layout, groupsEnabled);
-            layout(tree: any, changedRange: any, modifiedItems: any, modifiedGroups: any): any;
-            itemsFromRange(firstPixel: number, lastPixel: number): any;
-            _measuringPromise;
-            _envInfo;
-            _sizes;
-        }
-
-        class PrivateGridLayout extends GridLayout {
-            initialize();
-            initialize(layout, groupsEnabled);
-            layout(tree: any, changedRange: any, modifiedItems: any, modifiedGroups: any): any;
-            itemsFromRange(firstPixel: number, lastPixel: number): any;
-            _itemsPerBar;
-            _measuringPromise;
-            _envInfo;
-            _sizes;
-            _lastItemFromRange;
-            _firstItemFromRange;
-            _measureElements;
-        }
-
-        class PrivateCellSpanningLayout extends CellSpanningLayout {
-            initialize();
-            initialize(layout, groupsEnabled);
-            layout(tree: any, changedRange: any, modifiedItems: any, modifiedGroups: any): any;
-            itemsFromRange(firstPixel: number, lastPixel: number): any;
-            _itemsPerBar;
-            _measuringPromise;
-            _envInfo;
-            _sizes;
-        }
-
-        class PrivateToolbar extends WinJS.UI.Toolbar {
-            _disposed: boolean;
-            _primaryCommands: ICommand[];
-            _secondaryCommands: ICommand[];
-            _overflowButton: HTMLButtonElement;
-            _mainActionArea: HTMLElement;
-            _menu: WinJS.UI.Menu;
-            _separatorWidth: number;
-            _standardCommandWidth: number;
-            _overflowButtonWidth: number;
-            _getCommandWidth(command: ICommand): number;
-            _customContentFlyout: WinJS.UI.Flyout;
-            _customContentContainer: HTMLElement;
-            _attachedOverflowArea: HTMLElement;
-        }
-
-        class PrivateCommand extends WinJS.UI.AppBarCommand implements ICommand {
-            priority: number;
-            winControl: ICommand;
-            _commandBarIconButton;
-            _disposed;
-            _tooltipControl;
-            _lastElementFocus;
-        }
-
-        // Move to WinJS.d.ts after the Toolbar API review
-        export interface ICommand {
-            addEventListener(type: string, listener: Function, useCapture?: boolean): void;
-            dispose(): void;
-            removeEventListener(type: string, listener: Function, useCapture?: boolean): void;
-            disabled: boolean;
-            element: HTMLElement;
-            extraClass: string;
-            firstElementFocus: HTMLElement;
-            flyout: WinJS.UI.Flyout;
-            hidden: boolean;
-            icon: string;
-            id: string;
-            label: string;
-            lastElementFocus: HTMLElement;
-            onclick: Function;
-            section: string;
-            selected: boolean;
-            tooltip: string;
-            type: string;
-            priority: number;
-            winControl: ICommand
-        }
-
-        class PrivateAppBar extends AppBar {
-            getCommandById(id: string): PrivateCommand;
-            showCommands(commands: any[], immediate?: boolean): void;
-            showCommands(commands: any, immediate?: boolean): void;
-            hideCommands(commands: any[], immediate?: boolean): void;
-            hideCommands(commands: any, immediate?: boolean): void;
-            showOnlyCommands(commands: any[], immediate?: boolean): void;
-            showOnlyCommands(commands: any, immediate?: boolean): void;
-            commands: any[];
-            _disposed;
-            _getCommands;
-            _uniqueId;
-            _updateFirstAndFinalDiv;
-            _layout;
-            _visiblePosition;
-
-            static _currentAppBarId;
-            static _appBarsSynchronizationPromise;
-        }
-
-        class PrivateFlyout extends Flyout {
-            _disposed;
-        }
-
-        class PrivateMenuCommand extends MenuCommand {
-            _disposed;
-        }
-
-        class PrivateMenu extends Menu {
-            _disposed;
-        }
-
-        class PrivateSettingsFlyout extends SettingsFlyout {
-            _disposed;
-        }
-
-        class PrivateNavBar extends NavBar {
-            _disposed;
-        }
-
-        class PrivateNavBarCommand extends NavBarCommand {
-            _buttonEl;
-            _disposed;
-            _splitButtonEl;
-            static _EventName;
-        }
-
-        class PrivateNavBarContainer extends NavBarContainer {
-            _surfaceEl;
-            _measured;
-            _scrollPosition
-            _sizes;
-            _disposed;
-
-            static _EventName;
-        }
-
-        class PrivateHub extends Hub {
-            sections: WinJS.Binding.List<PrivateHubSection>;
-            _viewportElement;
-
-            static _EventName;
-            static _ClassName;
-            static LoadingState;
-            static AnimationType;
-        }
-
-        class PrivateHubSection extends HubSection {
-            _headerContentElement;
-            _setHeaderTemplate;
-            _headerTabStopElement;
-
-            static _ClassName;
-            static _Constants;
-        }
-
-        class PrivateBackButton extends BackButton {
-            static _getReferenceCount(): number;
-        }
-
-        class PrivateRating extends Rating {
-            _ensureTooltips;
-            _toolTips;
-            _disposed;
-        }
-
-        class PrivatePivot extends Pivot {
-
-            _viewportElement;
-            _goNext;
-            _goPrevious;
-            _headersContainerElement;
-            _headersState;
-            forceLayout();
-            _navMode;
-            _currentScrollTargetLocation;
-            _viewportWidth;
-
-            static _ClassName;
-            static _EventName;
-            static _NavigationModes;
-        }
-
-        class PrivatePivotItem extends PivotItem {
-            static _ClassName;
-        }
-
-        class Toolbar {
-            public element: HTMLElement;
-            public overflowMode: string;
-            public data: WinJS.Binding.List<ICommand>;
-            constructor(element?: HTMLElement, options?: any);
-            public dispose(): void;
-            public forceLayout(): void;
-        }
-
-        class PrivateItemContainer extends WinJS.UI.ItemContainer {
-            _selectionMode: WinJS.UI.SelectionMode;
-            _onFocusIn();
-            _onFocusOut();
-            _onKeyDown(e);
-            _itemEventsHandler;
-            _itemBox;
-            _disposed: boolean;
-            static _ClassName;
-        }
-
-        var _ItemEventsHandler;
-        var _LEFT_MSPOINTER_BUTTON;
-        var _RIGHT_MSPOINTER_BUTTON;
-        var _selectedClass;
-        var _keyboardSeenLast;
-        var _swipeableClass;
-        var _itemFocusOutlineClass;
-        var _itemBoxClass;
-        var _itemClass;
-        var _headerClass;
-        var _itemFocusClass;
-        var _pressedClass;
-        var _itemsContainerClass;
-        var _laidOutClass;
-        var _cellSpanningGridLayoutClass;
-        var _listLayoutClass;
-        var _gridLayoutClass;
-        var _uniformGridLayoutClass;
-        var _selectionModeClass;
-        var _itemsBlockClass;
-        var _structuralNodesClass;
-        var _progressClass;
-        var _nonDraggableClass;
-        var _nonSelectableClass;
-        var _nonSwipeableClass;
-        var _INVALID_INDEX;
-
-        var _seenUrlsMaxSize: number;
-        var _seenUrlsMRUMaxSize: number;
-        function _seenUrl(url:string);
-        function _getSeenUrlsMRU(): string[];
-        function _getSeenUrls(): string[];
-
-        function _animationTimeAdjustment(time: number);
-
-        function _rotationTransform3d(angle, axis);
-        function _tiltTransform(clickX, clickY, elementRect);
-
-        var ListDataSource;
-        var _SelectionMode;
-        var _SelectionManager;
-        var _NoGroups;
-        var _VersionManager;
-        var _getMargins;
-        var _ItemSet;
-        var _Selection;
-        var _LayoutCommon;
-        var _LISTVIEW_PROGRESS_DELAY;
-        var _Overlay;
-        var _AppBarCommandsLayout;
-
-        module Pages {
-            function _remove(frag);
-            var _cacheStore;
-        }
-
-        module Fragments {
-            var _cacheStore;
-            function clearCache();
-            var _forceLocal;
-            var _getFragmentContents;
-            var _writeProfilerMark;
-        }
-    }
-
-    module Binding {
-        class PrivateList<T> extends List<T> {
-            _getKey(index: number): string;
-            _getFromKey(key: string): T;
-            _spliceFromKey(key: string, howMany: number, ...items: T[]): T[];
-            _notifyMutatedFromKey(key: string);
-        }
-        function _bindingParser(input, context);
-        function getValue(obj: any, path: string[]);
-
-        class PrivateTemplate extends Template {
-            static _interpretAll: boolean;
-            _shouldCompile: boolean;
-            _renderImpl;
-            _compileTemplate;
-            _reset;
-        }
-
-=======
->>>>>>> bc01d2fa
         var _TemplateCompiler;
     }
 }